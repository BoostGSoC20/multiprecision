///////////////////////////////////////////////////////////////////////////////
//      Copyright Christopher Kormanyos 2012 - 2015, 2020.
// Distributed under the Boost Software License, Version 1.0.
//    (See accompanying file LICENSE_1_0.txt or copy at
//          http://www.boost.org/LICENSE_1_0.txt)
//

// This example uses Boost.Multiprecision to implement
// a high-precision Gauss-Laguerre quadrature integration.
// The quadrature is used to calculate the airy_ai(x) function
// for real-valued x on the positive axis with x.ge.1.

// In this way, the integral representation could be seen
// as part of a scheme to calculate real-valued Airy functions
// on the positive axis for medium to large argument.
// A Taylor series or hypergeometric function (not part
// of this example) could be used for smaller arguments.

// This example has been tested with decimal digits counts
// ranging from 21...301, by adjusting the parameter
// local::my_digits10 at compile time.

// The quadrature integral representaion of airy_ai(x) used
// in this example can be found in:

// A. Gil, J. Segura, N.M. Temme, "Numerical Methods for Special
// Functions" (SIAM Press 2007), Sect. 5.3.3, in particular Eq. 5.110,
// page 145. Subsequently, Gil et al's book cites the another work:
// W. Gautschi, "Computation of Bessel and Airy functions and of
// related Gaussian quadrature formulae", BIT, 42 (2002), pp. 110-118.

#include <cmath>
#include <cstdint>
#include <functional>
#include <iomanip>
#include <iostream>
#include <numeric>
#include <sstream>
#include <tuple>
#include <vector>

#include <boost/cstdfloat.hpp>
#include <boost/math/constants/constants.hpp>
#include <boost/math/special_functions/cbrt.hpp>
#include <boost/math/special_functions/bessel.hpp>
#include <boost/math/special_functions/factorials.hpp>
#include <boost/math/special_functions/gamma.hpp>
#include <boost/math/tools/roots.hpp>
#include <boost/multiprecision/cpp_dec_float.hpp>
#include <boost/noncopyable.hpp>

namespace gauss { namespace laguerre {

namespace util {

void progress_bar(std::ostream& os, const float percent);

void progress_bar(std::ostream& os, const float percent)
{
  std::stringstream strstrm;

  strstrm.precision(1);

  strstrm << std::fixed << percent << "%";

  os << strstrm.str() << "\r";

  os.flush();
}

}

namespace detail
{
  template<typename T>
  class laguerre_l_object BOOST_FINAL
  {
  public:
    laguerre_l_object(const int n, const T a) BOOST_NOEXCEPT
      : order(n),
        alpha(a),
        p1   (0),
        d2   (0) { }

    laguerre_l_object& operator=(const laguerre_l_object& other)
    {
      if(this != other)
      {
        order = other.order;
        alpha = other.alpha;
        p1    = other.p1;
        d2    = other.d2;
      }

      return *this;
    }

    T operator()(const T& x) const BOOST_NOEXCEPT
    {
      // Calculate (via forward recursion):
      // * the value of the Laguerre function L(n, alpha, x), called (p2),
      // * the value of the derivative of the Laguerre function (d2),
      // * and the value of the corresponding Laguerre function of
      //   previous order (p1).

      // Return the value of the function (p2) in order to be used as a
      // function object with Boost.Math root-finding. Store the values
      // of the Laguerre function derivative (d2) and the Laguerre function
      // of previous order (p1) in class members for later use.

        p1 = T(0);
      T p2 = T(1);
        d2 = T(0);

      T j_plus_alpha = alpha;
      T two_j_plus_one_plus_alpha_minus_x = (1 + alpha) - x;

      const T my_two = 2;

      for(int j = 0; j < order; ++j)
      {
        const T p0(p1);

        // Set the value of the previous Laguerre function.
        p1 = p2;

        // Use a recurrence relation to compute the value of the Laguerre function.
        p2 = ((two_j_plus_one_plus_alpha_minus_x * p1) - (j_plus_alpha * p0)) / (j + 1);

        ++j_plus_alpha;
        two_j_plus_one_plus_alpha_minus_x += my_two;
      }

      // Set the value of the derivative of the Laguerre function.
      d2 = ((p2 * order) - (j_plus_alpha * p1)) / x;

      // Return the value of the Laguerre function.
      return p2;
    }

    const T previous  () const BOOST_NOEXCEPT { return p1; }
    const T derivative() const BOOST_NOEXCEPT { return d2; }

    static bool root_tolerance(const T& a, const T& b) BOOST_NOEXCEPT
    {
      using std::fabs;

      // The relative tolerance here is: ((a - b) * 2) / (a + b).
      return ((fabs(a - b) * 2) < (fabs(a + b) * std::numeric_limits<T>::epsilon()));
    }

  private:
    const   int order;
    const   T   alpha;
    mutable T   p1;
    mutable T   d2;
  };

  template<typename T>
  class abscissas_and_weights : private boost::noncopyable
  {
  public:
    abscissas_and_weights(const int n, const T a) : order(n),
                                                    alpha(a),
                                                    xi   (),
                                                    wi   ()
    {
      if(alpha < -20.0F)
      {
        // Users can decide to perform different range checking.
        std::cout << "Range error: the order of the Laguerre function must exceed -20.0."
                  << std::endl;
      }
      else
      {
        calculate();
      }
    }

    const std::vector<T>& abscissa_n() const BOOST_NOEXCEPT { return xi; }
    const std::vector<T>& weight_n  () const BOOST_NOEXCEPT { return wi; }

  private:
    const int order;
    const T   alpha;

    std::vector<T> xi;
    std::vector<T> wi;

    abscissas_and_weights() : order(),
                              alpha(),
                              xi   (),
                              wi   () { }

    void calculate()
    {
      using std::abs;

      std::cout << "Finding the approximate roots..." << std::endl;

      std::vector<std::tuple<T, T>> root_estimates;

      root_estimates.reserve(static_cast<typename std::vector<std::tuple<T, T>>::size_type>(order));

      const laguerre_l_object<T> laguerre_root_object(order, alpha);

      // Set the initial values of the step size and the running step
      // to be used for finding the estimate of the first root.
      T step_size  = 0.01F;
      T step       = step_size;

      T first_laguerre_root = 0.0F;

      if(alpha < -1.0F)
      {
        // Iteratively step through the Laguerre function using a
        // small step-size in order to find a rough estimate of
        // the first zero.

        const bool this_laguerre_value_is_negative = (laguerre_root_object(T(0)) < 0);

        BOOST_CONSTEXPR_OR_CONST int j_max = 10000;

        int j = 0;

        while((j < j_max) && (this_laguerre_value_is_negative != (laguerre_root_object(step) < 0)))
        {
          // Increment the step size until the sign of the Laguerre function
          // switches. This indicates a zero-crossing, signalling the next root.
          step += step_size;

          ++j;
        }
      }
      else
      {
        // Calculate an estimate of the 1st root of a generalized Laguerre
        // function using either a Taylor series or an expansion in Bessel
        // function zeros. The Bessel function zeros expansion is from Tricomi.

        // Here, we obtain an estimate of the first zero of cyl_bessel_j(alpha, x).

        T j_alpha_m1;

        if(alpha < 1.4F)
        {
          // For small alpha, use a short series obtained from Mathematica(R).
          // Series[BesselJZero[v, 1], {v, 0, 3}]
          // N[%, 12]
          j_alpha_m1 = (((          T(0.09748661784476F)
                          * alpha - T(0.17549359276115F))
                          * alpha + T(1.54288974259931F))
                          * alpha + T(2.40482555769577F));
        }
        else
        {
          // For larger alpha, use the first line of Eqs. 10.21.40 in the NIST Handbook.
          const T alpha_pow_third(boost::math::cbrt(alpha));
          const T alpha_pow_minus_two_thirds(T(1) / (alpha_pow_third * alpha_pow_third));

          j_alpha_m1 = alpha * (((((                             + T(0.043F)
                                    * alpha_pow_minus_two_thirds - T(0.0908F))
                                    * alpha_pow_minus_two_thirds - T(0.00397F))
                                    * alpha_pow_minus_two_thirds + T(1.033150F))
                                    * alpha_pow_minus_two_thirds + T(1.8557571F))
                                    * alpha_pow_minus_two_thirds + T(1.0F));
        }

        const T vf             = (  T(order * 4U)
                                  + T(alpha * 2U)
                                  + T(2U));
        const T vf2            = vf * vf;
        const T j_alpha_m1_sqr = j_alpha_m1 * j_alpha_m1;

        first_laguerre_root = (j_alpha_m1_sqr * (   -T(0.6666666666667F)
                                                 + ((T(0.6666666666667F) * alpha) * alpha)
                                                 +  (T(0.3333333333333F) * j_alpha_m1_sqr) + vf2)) / (vf2 * vf);
      }

      bool this_laguerre_value_is_negative = (laguerre_root_object(T(0)) < 0);

      // Re-set the initial value of the step-size based on the
      // estimate of the first root.
      step_size = first_laguerre_root / 2;
      step      = step_size;

      // Step through the Laguerre function using a step-size
      // of dynamic width in order to find the zero crossings
      // of the Laguerre function, providing rough estimates
      // of the roots. Refine the brackets with a few bisection
      // steps, and store the results as bracketed root estimates.

      while(root_estimates.size() < static_cast<std::size_t>(order))
      {
        // Increment the step size until the sign of the Laguerre function
        // switches. This indicates a zero-crossing, signalling the next root.
        step += step_size;

        if(this_laguerre_value_is_negative != (laguerre_root_object(step) < 0))
        {
          // We have found the next zero-crossing.

          // Change the running sign of the Laguerre function.
          this_laguerre_value_is_negative = (!this_laguerre_value_is_negative);

          // We have found the first zero-crossing. Put a loose bracket around
          // the root using a window. Here, we know that the first root lies
          // between (x - step_size) < root < x.

          // Before storing the approximate root, perform a couple of
          // bisection steps in order to tighten up the root bracket.
          boost::uintmax_t a_couple_of_iterations = 4U;

          const std::pair<T, T>
            root_estimate_bracket = boost::math::tools::bisect(laguerre_root_object,
                                                               step - step_size,
                                                               step,
                                                               laguerre_l_object<T>::root_tolerance,
                                                               a_couple_of_iterations);

          static_cast<void>(a_couple_of_iterations);

          // Store the refined root estimate as a bracketed range in a tuple.
          root_estimates.push_back(std::tuple<T, T>(std::get<0>(root_estimate_bracket),
                                                    std::get<1>(root_estimate_bracket)));

          if(    (root_estimates.size() == 1U)
             || ((root_estimates.size() % 8U) == 0U)
             ||  (root_estimates.size() == static_cast<std::size_t>(order)))
          {
            const float progress = (100.0F * static_cast<float>(root_estimates.size())) / static_cast<float>(order);

            std::cout << "root_estimates.size(): "
                      << root_estimates.size()
                      << ", "
                      ;

            util::progress_bar(std::cout, progress);
          }

          if(root_estimates.size() >= static_cast<std::size_t>(2U))
          {
            // Determine the next step size. This is based on the distance between
            // the previous two roots, whereby the estimates of the previous roots
            // are computed by taking the average of the lower and upper range of
            // the root-estimate bracket.

            const T r0 = (  std::get<0>(*(root_estimates.crbegin() + 1U))
                          + std::get<1>(*(root_estimates.crbegin() + 1U))) / 2;

            const T r1 = (  std::get<0>(*root_estimates.crbegin())
                          + std::get<1>(*root_estimates.crbegin())) / 2;

            const T distance_between_previous_roots = r1 - r0;

            step_size = distance_between_previous_roots / 3;
          }
        }
      }

      const T norm_g =
        ((alpha == 0) ? T(-1)
                      : -boost::math::tgamma(alpha + order) / boost::math::factorial<T>(order - 1));

      xi.reserve(root_estimates.size());
      wi.reserve(root_estimates.size());

      std::cout << std::endl;

      // Calculate the abscissas and weights to full precision.
      for(std::size_t i = static_cast<std::size_t>(0U); i < root_estimates.size(); ++i)
      {
        if(   ((i % 8U) == 0U)
           || ( i == root_estimates.size() - 1U))
        {
          const float progress = (100.0F * static_cast<float>(i + 1U)) / static_cast<float>(root_estimates.size());

          std::cout << "Calculating abscissas and weights. Processed "
                    << (i + 1U)
                    << ", "
                    ;

          util::progress_bar(std::cout, progress);
        }

        // Calculate the abscissas using iterative root-finding.

        // Select the maximum allowed iterations, being at least 20.
        // The determination of the maximum allowed iterations is
        // based on the number of decimal digits in the numerical
        // type T.
        BOOST_CONSTEXPR_OR_CONST int local_math_tools_digits10 =
          static_cast<int>(static_cast<boost::float_least32_t>(boost::math::tools::digits<T>()) * BOOST_FLOAT32_C(0.301));

        const boost::uintmax_t number_of_iterations_allowed = (std::max)(20, local_math_tools_digits10 / 2);

        boost::uintmax_t number_of_iterations_used = number_of_iterations_allowed;

        // Perform the root-finding using ACM TOMS 748 from Boost.Math.
        const std::pair<T, T>
          laguerre_root_bracket = boost::math::tools::toms748_solve(laguerre_root_object,
                                                                    std::get<0>(root_estimates.at(i)),
                                                                    std::get<1>(root_estimates.at(i)),
                                                                    laguerre_l_object<T>::root_tolerance,
                                                                    number_of_iterations_used);

        static_cast<void>(number_of_iterations_used);

        // Compute the Laguerre root as the average of the values from
        // the solved root bracket.
        const T laguerre_root = (  std::get<0>(laguerre_root_bracket)
                                 + std::get<1>(laguerre_root_bracket)) / 2;

        // Calculate the weight for this Laguerre root. Here, we calculate
        // the derivative of the Laguerre function and the value of the
        // previous Laguerre function on the x-axis at the value of this
        // Laguerre root.
        static_cast<void>(laguerre_root_object(laguerre_root));

        // Store the abscissa and weight for this index.
        xi.push_back(laguerre_root);
        wi.push_back(norm_g / ((laguerre_root_object.derivative() * order) * laguerre_root_object.previous()));
      }

      std::cout << std::endl;
    }
  };

  template<typename T>
  struct airy_ai_object BOOST_FINAL
  {
  public:
    airy_ai_object(const T& x)
      : my_x     (x),
        my_zeta  (((sqrt(x) * x) * 2) / 3),
        my_factor(make_factor(my_zeta)) { }

    T operator()(const T& t) const
    {
      using std::sqrt;

      return my_factor / sqrt(boost::math::cbrt(2 + (t / my_zeta)));
    }

  private:
    const T my_x;
    const T my_zeta;
    const T my_factor;

    airy_ai_object() : my_x     (),
                       my_zeta  (),
                       my_factor() { }

    static T make_factor(const T& z)
    {
      using std::exp;
      using std::sqrt;

      return 1 / ((sqrt(boost::math::constants::pi<T>()) * sqrt(boost::math::cbrt(z * 48))) * (exp(z) * boost::math::tgamma(T(5) / 6)));
    }
  };
} // namespace detail

} } // namespace gauss::laguerre


// A float_type is created to handle the desired number of decimal digits from `cpp_dec_float` without using __expression_templates.
struct local
{
  BOOST_STATIC_CONSTEXPR unsigned int my_digits10 = 101U;

  typedef boost::multiprecision::number<boost::multiprecision::cpp_dec_float<my_digits10>,
                                        boost::multiprecision::et_off>
  float_type;
};

BOOST_STATIC_ASSERT_MSG(local::my_digits10 > 20U,
                        "Error: This example is intended to have more than 20 decimal digits");

int main()
{
  // Use Gauss-Laguerre quadrature integration to compute airy_ai(x / 7)
  // with 7 <= x <= 120 and where x is incremented in steps of 1.

<<<<<<< HEAD
  // During development of this example, we have empirically found 
  // the numbers of Gauss-Laguerre coefficients needed for convergence
  // when using varyious counts of base-10 digits.
=======
  // During development of this example, we have empirically found
  // the numbers of Gauss-Laguerre coefficients needed for convergence
  // when using various counts of base-10 digits.
>>>>>>> b46a0ecb

  // Let's calibrate, for instance, the number of coefficients needed
  // at the point x = 1.

  // Empirical data lead to:
  // Fit[{{21.0, 3.5}, {51.0, 11.1}, {101.0, 22.5}, {201.0, 46.8}}, {1, d, d^2}, d]
  // FullSimplify[%]
  // -1.28301 + (0.235487 + 0.0000178915 d) d

  // We need significantly more coefficients at smaller real values than are needed
  // at larger real values because the slope derivative of airy_ai(x) gets more
  // steep as x approaches zero.

  // This Gauss-Laguerre quadrature is designed for airy_ai(x) with real-valued x >= 1.

  BOOST_CONSTEXPR_OR_CONST boost::float_least32_t d = static_cast<boost::float_least32_t>(std::numeric_limits<local::float_type>::digits10);

  BOOST_CONSTEXPR_OR_CONST boost::float_least32_t laguerre_order_factor = -1.28301F + ((0.235487F + (0.0000178915F * d)) * d);

  BOOST_CONSTEXPR_OR_CONST int laguerre_order = static_cast<int>(laguerre_order_factor * d);

  std::cout << "std::numeric_limits<local::float_type>::digits10: " << std::numeric_limits<local::float_type>::digits10 << std::endl;
  std::cout << "laguerre_order: " << laguerre_order << std::endl;

  typedef gauss::laguerre::detail::abscissas_and_weights<local::float_type> abscissas_and_weights_type;

  const abscissas_and_weights_type the_abscissas_and_weights(laguerre_order, local::float_type(-1) / 6);

  bool result_is_ok = true;

  for(std::uint32_t u = 7U; u < 121U; ++u)
  {
    const local::float_type x = local::float_type(u) / 7;

    typedef gauss::laguerre::detail::airy_ai_object<local::float_type> airy_ai_object_type;

    const airy_ai_object_type the_airy_ai_object(x);

    const local::float_type airy_ai_value =
      std::inner_product(the_abscissas_and_weights.abscissa_n().cbegin(),
                         the_abscissas_and_weights.abscissa_n().cend(),
                         the_abscissas_and_weights.weight_n().cbegin(),
                         local::float_type(0U),
                         std::plus<local::float_type>(),
                         [&the_airy_ai_object](const local::float_type& this_abscissa,
                                               const local::float_type& this_weight) -> local::float_type
                         {
                           return the_airy_ai_object(this_abscissa) * this_weight;
                         });

    static const local::float_type one_third = 1.0F / local::float_type(3U);

    static const local::float_type one_over_pi_times_one_over_sqrt_three =
      sqrt(one_third) * boost::math::constants::one_div_pi<local::float_type>();

    const local::float_type sqrt_x = sqrt(x);

    const local::float_type airy_ai_control =
       (sqrt_x * one_over_pi_times_one_over_sqrt_three)
      * boost::math::cyl_bessel_k(one_third, ((2.0F * x) * sqrt_x) * one_third);

    std::cout << std::setprecision(std::numeric_limits<local::float_type>::digits10)
              << "airy_ai_value  : "
              << airy_ai_value
              << std::endl;

    std::cout << std::setprecision(std::numeric_limits<local::float_type>::digits10)
              << "airy_ai_control: "
              << airy_ai_control
              << std::endl;

    const local::float_type delta = fabs(1.0F - (airy_ai_control / airy_ai_value));

    static const local::float_type tol("1E-" + boost::lexical_cast<std::string>(std::numeric_limits<local::float_type>::digits10 - 7U));

    result_is_ok &= (delta < tol);
  }

  std::cout << std::endl
            << "Total... result_is_ok: "
            << std::boolalpha
            << result_is_ok
            << std::endl;
} // int main()

/*


Partial output:

//[gauss_laguerre_quadrature_output_1

std::numeric_limits<local::float_type>::digits10: 101
laguerre_order: 2291

Finding the approximate roots...
root_estimates.size(): 1, 0.0%
root_estimates.size(): 8, 0.3%
root_estimates.size(): 16, 0.7%
...
root_estimates.size(): 2288, 99.9%
root_estimates.size(): 2291, 100.0%


Calculating abscissas and weights. Processed 1, 0.0%
Calculating abscissas and weights. Processed 9, 0.4%
...
Calculating abscissas and weights. Processed 2289, 99.9%
Calculating abscissas and weights. Processed 2291, 100.0%
//] [/gauss_laguerre_quadrature_output_1]

//[gauss_laguerre_quadrature_output_2

airy_ai_value  : 0.13529241631288141552414742351546630617494414298833070600910205475763353480226572366348710990874867334
airy_ai_control: 0.13529241631288141552414742351546630617494414298833070600910205475763353480226572366348710990874868323
airy_ai_value  : 0.11392302126009621102904231059693500086750049240884734708541630001378825889924647699516200868335286103
airy_ai_control: 0.1139230212600962110290423105969350008675004924088473470854163000137882588992464769951620086833528582
...
airy_ai_value  : 3.8990420982303275013276114626640705170145070824317976771461533035231088620152288641360519429331427451e-22
airy_ai_control: 3.8990420982303275013276114626640705170145070824317976771461533035231088620152288641360519429331426481e-22

Total... result_is_ok: true

//] [/gauss_laguerre_quadrature_output_2]


*/<|MERGE_RESOLUTION|>--- conflicted
+++ resolved
@@ -482,15 +482,9 @@
   // Use Gauss-Laguerre quadrature integration to compute airy_ai(x / 7)
   // with 7 <= x <= 120 and where x is incremented in steps of 1.
 
-<<<<<<< HEAD
-  // During development of this example, we have empirically found 
-  // the numbers of Gauss-Laguerre coefficients needed for convergence
-  // when using varyious counts of base-10 digits.
-=======
   // During development of this example, we have empirically found
   // the numbers of Gauss-Laguerre coefficients needed for convergence
   // when using various counts of base-10 digits.
->>>>>>> b46a0ecb
 
   // Let's calibrate, for instance, the number of coefficients needed
   // at the point x = 1.
