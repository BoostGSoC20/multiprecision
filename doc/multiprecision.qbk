--- conflicted
+++ resolved
@@ -2239,11 +2239,7 @@
 [h4 constexpr arithmetic]
 
 The front end of the library is all `constexpr` from C++14 and later.  Currently there are only two
-<<<<<<< HEAD
-back end types that are `constexpr` aware: __float128__ and __cpp_int.  More backends will follow at a later date.
-=======
 backend types that are `constexpr` aware: __float128 and __cpp_int.  More backends will follow at a later date.
->>>>>>> 726f4cf4
 
 Provided the compiler is GCC, type __float128__ support `constexpr` operations on all arithmetic operations from C++14, comparisons,
 `abs`, `fabs`, `fpclassify`, `isnan`, `isinf`, `isfinite` and `isnormal` are also fully supported, but the transcendental functions are not.
