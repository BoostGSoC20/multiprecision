--- conflicted
+++ resolved
@@ -2113,13 +2113,8 @@
 
 [h4 constexpr arithmetic]
 
-<<<<<<< HEAD
-The front end of the library is all `constexpr` from C++14 and later.  Currently there is only one
-back-end type that is `constexpr` aware, and that is __float128.  More backends will follow at a later date.
-=======
 The front end of the library is all `constexpr` from C++14 and later.  Currently there are only two
 back end types that are `constexpr` aware: __float128 and __cpp_int.  More backends will follow at a later date.
->>>>>>> d93bd06e
 
 Provided the compiler is GCC, type __float128 support `constexpr` operations on all arithmetic operations from C++14, comparisons,
 `abs`, `fabs`, `fpclassify`, `isnan`, `isinf`, `isfinite` and `isnormal` are also fully supported, but the transcendental functions are not.
@@ -2948,7 +2943,7 @@
 
 [digits10_5]
 
-[h4min_function `min` function]
+[h4:min_function `min` function]
 
 Function `(std::numeric_limits<T>::min)()` returns the minimum finite value
 that can be represented by the type T.
