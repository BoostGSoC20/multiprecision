///////////////////////////////////////////////////////////////////////////////
//  Copyright 2011 John Maddock. Distributed under the Boost
//  Software License, Version 1.0. (See accompanying file
//  LICENSE_1_0.txt or copy at http://www.boost.org/LICENSE_1_0.txt)

#ifndef BOOST_MATH_EXTENDED_REAL_HPP
#define BOOST_MATH_EXTENDED_REAL_HPP

#include <boost/cstdint.hpp>
#include <boost/mpl/max.hpp>
#include <boost/mpl/plus.hpp>
#include <boost/mpl/or.hpp>
#include <boost/mpl/find_if.hpp>
#include <boost/assert.hpp>
#include <boost/type_traits/remove_pointer.hpp>
#include <boost/type_traits/is_signed.hpp>
#include <boost/type_traits/is_unsigned.hpp>
#include <boost/type_traits/is_floating_point.hpp>
#include <boost/type_traits/is_integral.hpp>
#include <boost/type_traits/is_complex.hpp>
#include <boost/type_traits/make_unsigned.hpp>
#include <boost/throw_exception.hpp>
#include <boost/multiprecision/detail/precision.hpp>
#include <boost/multiprecision/detail/generic_interconvert.hpp>
#include <boost/multiprecision/detail/number_compare.hpp>
#include <boost/multiprecision/traits/is_restricted_conversion.hpp>
#include <boost/container_hash/hash.hpp>
#include <istream>  // stream operators
#include <cstdio>   // EOF
#include <cctype>   // isspace
#ifndef BOOST_NO_CXX17_HDR_STRING_VIEW
#include <string_view>
#endif

namespace boost{ namespace multiprecision{

#ifdef BOOST_MSVC
// warning C4127: conditional expression is constant
// warning C4714: function marked as __forceinline not inlined
#pragma warning(push)
#pragma warning(disable:4127 4714 6326)
#endif

template <class Backend, expression_template_option ExpressionTemplates>
class number
{
   typedef number<Backend, ExpressionTemplates> self_type;
public:
   typedef Backend backend_type;
   typedef typename component_type<self_type>::type value_type;
   BOOST_MP_FORCEINLINE BOOST_CONSTEXPR number() BOOST_MP_NOEXCEPT_IF(noexcept(Backend())) {}
   BOOST_MP_FORCEINLINE BOOST_CONSTEXPR number(const number& e) BOOST_MP_NOEXCEPT_IF(noexcept(Backend(std::declval<Backend const&>()))) : m_backend(e.m_backend){}
   template <class V>
   BOOST_MP_FORCEINLINE number(const V& v, typename boost::enable_if_c<
            (boost::is_arithmetic<V>::value || is_same<std::string, V>::value || is_convertible<V, const char*>::value)
            && !is_convertible<typename detail::canonical<V, Backend>::type, Backend>::value
            && !detail::is_restricted_conversion<typename detail::canonical<V, Backend>::type, Backend>::value
#ifdef BOOST_HAS_FLOAT128
            && !boost::is_same<V, __float128>::value
#endif
         >::type* = 0)
   {
      m_backend = canonical_value(v);
   }
   template <class V>
   BOOST_MP_FORCEINLINE BOOST_CONSTEXPR number(const V& v, typename boost::enable_if_c<
            is_convertible<typename detail::canonical<V, Backend>::type, Backend>::value
            && !detail::is_restricted_conversion<typename detail::canonical<V, Backend>::type, Backend>::value
   >::type* = 0) 
#ifndef BOOST_INTEL
          BOOST_MP_NOEXCEPT_IF(noexcept(Backend(std::declval<typename detail::canonical<V, Backend>::type const&>())))
#endif
      : m_backend(canonical_value(v)) {}
   template <class V>
   BOOST_MP_FORCEINLINE BOOST_CONSTEXPR number(const V& v, unsigned digits10, typename boost::enable_if_c<
      (boost::is_arithmetic<V>::value || is_same<std::string, V>::value || is_convertible<V, const char*>::value)
      && !detail::is_restricted_conversion<typename detail::canonical<V, Backend>::type, Backend>::value
      && (boost::multiprecision::number_category<Backend>::value != boost::multiprecision::number_kind_complex)
      && (boost::multiprecision::number_category<Backend>::value != boost::multiprecision::number_kind_rational)
#ifdef BOOST_HAS_FLOAT128
      && !boost::is_same<V, __float128>::value
#endif
   >::type* = 0)
      : m_backend(canonical_value(v), digits10) {}
   BOOST_MP_FORCEINLINE BOOST_CONSTEXPR number(const number& e, unsigned digits10)
      BOOST_MP_NOEXCEPT_IF(noexcept(Backend(std::declval<Backend const&>(), std::declval<unsigned>())))
      : m_backend(e.m_backend, digits10){}
   template <class V>
   explicit BOOST_MP_FORCEINLINE number(const V& v, typename boost::enable_if_c<
            (boost::is_arithmetic<V>::value || is_same<std::string, V>::value || is_convertible<V, const char*>::value)
            && !detail::is_explicitly_convertible<typename detail::canonical<V, Backend>::type, Backend>::value
            && detail::is_restricted_conversion<typename detail::canonical<V, Backend>::type, Backend>::value
         >::type* = 0) 
         BOOST_MP_NOEXCEPT_IF(noexcept(std::declval<Backend&>() = std::declval<typename detail::canonical<V, Backend>::type const&>()))
   {
      m_backend = canonical_value(v);
   }
   template <class V>
   explicit BOOST_MP_FORCEINLINE BOOST_CONSTEXPR number(const V& v, typename boost::enable_if_c<
            detail::is_explicitly_convertible<typename detail::canonical<V, Backend>::type, Backend>::value
            && (detail::is_restricted_conversion<typename detail::canonical<V, Backend>::type, Backend>::value
                || !is_convertible<typename detail::canonical<V, Backend>::type, Backend>::value)
         >::type* = 0)
         BOOST_MP_NOEXCEPT_IF(noexcept(Backend(std::declval<typename detail::canonical<V, Backend>::type const&>())))
      : m_backend(canonical_value(v)) {}
   template <class V>
   explicit BOOST_MP_FORCEINLINE BOOST_CONSTEXPR number(const V& v, unsigned digits10, typename boost::enable_if_c<
      (boost::is_arithmetic<V>::value || is_same<std::string, V>::value || is_convertible<V, const char*>::value)
      && detail::is_restricted_conversion<typename detail::canonical<V, Backend>::type, Backend>::value
      && (boost::multiprecision::number_category<Backend>::value != boost::multiprecision::number_kind_complex)
      && (boost::multiprecision::number_category<Backend>::value != boost::multiprecision::number_kind_rational)
   >::type* = 0)
      : m_backend(canonical_value(v), digits10) {}

   template<expression_template_option ET>
   BOOST_MP_FORCEINLINE BOOST_CONSTEXPR number(const number<Backend, ET>& val)
      BOOST_MP_NOEXCEPT_IF(noexcept(Backend(std::declval<Backend const&>()))) : m_backend(val.backend()) {}

   template <class Other, expression_template_option ET>
   BOOST_MP_FORCEINLINE number(const number<Other, ET>& val,
         typename boost::enable_if_c<(boost::is_convertible<Other, Backend>::value && !detail::is_restricted_conversion<Other, Backend>::value)>::type* = 0)
      BOOST_MP_NOEXCEPT_IF(noexcept(Backend(std::declval<Other const&>())))
      : m_backend(val.backend()) {}

   template <class Other, expression_template_option ET>
   explicit number(const number<Other, ET>& val, typename boost::enable_if_c<
         (!detail::is_explicitly_convertible<Other, Backend>::value)
         >::type* = 0)
   {
      //
      // Attempt a generic interconvertion:
      //
      detail::scoped_default_precision<number<Backend, ExpressionTemplates> > precision_guard(val);
      using detail::generic_interconvert;
      generic_interconvert(backend(), val.backend(), number_category<Backend>(), number_category<Other>());
   }
   template <class Other, expression_template_option ET>
   explicit BOOST_MP_FORCEINLINE number(const number<Other, ET>& val, typename boost::enable_if_c<
         (detail::is_explicitly_convertible<Other, Backend>::value
            && (detail::is_restricted_conversion<Other, Backend>::value || !boost::is_convertible<Other, Backend>::value))
         >::type* = 0) BOOST_MP_NOEXCEPT_IF(noexcept(Backend(std::declval<Other const&>())))
      : m_backend(val.backend()) {}

   template <class V, class U>
   BOOST_MP_FORCEINLINE number(const V& v1, const U& v2, 
      typename boost::enable_if_c<(is_convertible<V, value_type>::value && is_convertible<U, value_type>::value && !is_same<typename component_type<self_type>::type, self_type>::value)>::type* = 0)
   {
      using default_ops::assign_components;
      detail::scoped_default_precision<number<Backend, ExpressionTemplates> > precision_guard(v1, v2);
      assign_components(m_backend, canonical_value(detail::evaluate_if_expression(v1)), canonical_value(detail::evaluate_if_expression(v2)));
   }
   template <class V, class U>
   BOOST_MP_FORCEINLINE explicit number(const V& v1, const U& v2,
      typename boost::enable_if_c<((is_constructible<value_type, V>::value || is_convertible<V, std::string>::value) && (is_constructible<value_type, U>::value || is_convertible<U, std::string>::value) && !is_same<typename component_type<self_type>::type, self_type>::value) && !(is_convertible<V, value_type>::value && is_convertible<U, value_type>::value)>::type* = 0)
   {
      using default_ops::assign_components;
      detail::scoped_default_precision<number<Backend, ExpressionTemplates> > precision_guard(v1, v2);
      assign_components(m_backend, canonical_value(detail::evaluate_if_expression(v1)), canonical_value(detail::evaluate_if_expression(v2)));
   }
#ifndef BOOST_NO_CXX17_HDR_STRING_VIEW
   //
   // Support for new types in C++17
   //
   template <class Traits>
   explicit inline number(const std::basic_string_view<char, Traits>& view)
   {
      using default_ops::assign_from_string_view; 
      assign_from_string_view(this->backend(), view);
   }
   template <class Traits>
   explicit inline number(const std::basic_string_view<char, Traits>& view_x, const std::basic_string_view<char, Traits>& view_y)
   {
      using default_ops::assign_from_string_view;
      assign_from_string_view(this->backend(), view_x, view_y);
   }
   template <class Traits>
   explicit BOOST_MP_FORCEINLINE number(const std::basic_string_view<char, Traits>& v, unsigned digits10)
      : m_backend(canonical_value(v), digits10) {}
   template <class Traits>
   number& assign(const std::basic_string_view<char, Traits>& view)
   {
      using default_ops::assign_from_string_view;
      assign_from_string_view(this->backend(), view);
      return *this;
   }
#endif

   template <class V, class U>
   BOOST_MP_FORCEINLINE number(const V& v1, const U& v2, unsigned digits10,
      typename boost::enable_if_c<(is_convertible<V, value_type>::value && is_convertible<U, value_type>::value && !is_same<typename component_type<self_type>::type, self_type>::value)>::type* = 0)
      : m_backend(canonical_value(detail::evaluate_if_expression(v1)), canonical_value(detail::evaluate_if_expression(v2)), digits10) {}
   template <class V, class U>
   BOOST_MP_FORCEINLINE explicit number(const V& v1, const U& v2, unsigned digits10,
      typename boost::enable_if_c<((is_constructible<value_type, V>::value || is_convertible<V, std::string>::value) && (is_constructible<value_type, U>::value || is_convertible<U, std::string>::value) && !is_same<typename component_type<self_type>::type, self_type>::value) && !(is_convertible<V, value_type>::value && is_convertible<U, value_type>::value)>::type* = 0)
      : m_backend(canonical_value(detail::evaluate_if_expression(v1)), canonical_value(detail::evaluate_if_expression(v2)), digits10){}


   template <class Other, expression_template_option ET>
   BOOST_MP_FORCEINLINE number(const number<Other, ET>& v1, const number<Other, ET>& v2, typename boost::enable_if<boost::is_convertible<Other, Backend> >::type* = 0)
   {
      using default_ops::assign_components;
      detail::scoped_default_precision<number<Backend, ExpressionTemplates> > precision_guard(v1, v2);
      assign_components(m_backend, v1.backend(), v2.backend());
   }

   template <class tag, class Arg1, class Arg2, class Arg3, class Arg4>
   BOOST_MP_CXX14_CONSTEXPR typename boost::enable_if<is_convertible<typename detail::expression<tag, Arg1, Arg2, Arg3, Arg4>::result_type, self_type>, number&>::type operator=(const detail::expression<tag, Arg1, Arg2, Arg3, Arg4>& e)
   {
      typedef typename is_same<number, typename detail::expression<tag, Arg1, Arg2, Arg3, Arg4>::result_type>::type tag_type;
      detail::scoped_default_precision<number<Backend, ExpressionTemplates> > precision_guard(e);
      //
      // If the current precision of *this differs from that of expression e, then we
      // create a temporary (which will have the correct precision thanks to precision_guard)
      // and then move the result into *this.  In C++17 we add a leading "if constexpr"
      // which causes this code to be eliminated in the common case that this type is
      // not actually variable precision.  Pre C++17 this code should still be mostly
      // optimised away, but we can't prevent instantiation of the dead code leading
      // to longer build and possibly link times.
      //
      BOOST_MP_CONSTEXPR_IF_VARIABLE_PRECISION(number)
         if (boost::multiprecision::detail::current_precision_of(e) != boost::multiprecision::detail::current_precision_of(*this))
         {
            number t(e);
            return *this = BOOST_MP_MOVE(t);
         }
      do_assign(e, mpl::bool_<tag_type::value>());
      return *this;
   }
   template <class tag, class Arg1, class Arg2, class Arg3, class Arg4>
   BOOST_MP_CXX14_CONSTEXPR number& assign(const detail::expression<tag, Arg1, Arg2, Arg3, Arg4>& e)
   {
      typedef typename is_same<number, typename detail::expression<tag, Arg1, Arg2, Arg3, Arg4>::result_type>::type tag_type;
      detail::scoped_default_precision<number<Backend, ExpressionTemplates> > precision_guard(e);
      //
      // If the current precision of *this differs from that of expression e, then we
      // create a temporary (which will have the correct precision thanks to precision_guard)
      // and then move the result into *this.  In C++17 we add a leading "if constexpr"
      // which causes this code to be eliminated in the common case that this type is
      // not actually variable precision.  Pre C++17 this code should still be mostly
      // optimised away, but we can't prevent instantiation of the dead code leading
      // to longer build and possibly link times.
      //
      BOOST_MP_CONSTEXPR_IF_VARIABLE_PRECISION(number)
         if (boost::multiprecision::detail::current_precision_of(e) != boost::multiprecision::detail::current_precision_of(*this))
         {
            number t;
            t.assign(e);
            return *this = BOOST_MP_MOVE(t);
         }
      do_assign(e, tag_type());
      return *this;
   }

   BOOST_MP_FORCEINLINE BOOST_MP_CXX14_CONSTEXPR number& operator=(const number& e)
      BOOST_MP_NOEXCEPT_IF(noexcept(std::declval<Backend&>() = std::declval<Backend const&>()))
   {
      m_backend = e.m_backend;
      return *this;
   }

   template <class V>
   BOOST_MP_FORCEINLINE BOOST_MP_CXX14_CONSTEXPR typename boost::enable_if<is_convertible<V, self_type>, number<Backend, ExpressionTemplates>& >::type
      operator=(const V& v)
      BOOST_MP_NOEXCEPT_IF(noexcept(std::declval<Backend&>() = std::declval<const typename detail::canonical<V, Backend>::type&>()))
   {
      m_backend = canonical_value(v);
      return *this;
   }
   template <class V>
   BOOST_MP_FORCEINLINE BOOST_MP_CXX14_CONSTEXPR number<Backend, ExpressionTemplates>& assign(const V& v)
      BOOST_MP_NOEXCEPT_IF(noexcept(std::declval<Backend&>() = std::declval<const typename detail::canonical<V, Backend>::type&>()))
   {
      m_backend = canonical_value(v);
      return *this;
   }
   template <class V>
   BOOST_MP_FORCEINLINE number<Backend, ExpressionTemplates>& assign(const V& v, unsigned digits10)
      BOOST_MP_NOEXCEPT_IF(noexcept(std::declval<Backend&>() = std::declval<const typename detail::canonical<V, Backend>::type&>()))
   {
      number t(v, digits10);
      return *this = t;
   }
   template <class Other, expression_template_option ET>
   typename boost::disable_if<boost::multiprecision::detail::is_explicitly_convertible<Other, Backend>, number<Backend, ExpressionTemplates>& >::type
      assign(const number<Other, ET>& v)
   {
      //
      // Attempt a generic interconvertion:
      //
      using detail::generic_interconvert;
      detail::scoped_default_precision<number<Backend, ExpressionTemplates> > precision_guard(v);
      //
      // If the current precision of *this differs from that of value v, then we
      // create a temporary (which will have the correct precision thanks to precision_guard)
      // and then move the result into *this.  In C++17 we add a leading "if constexpr"
      // which causes this code to be eliminated in the common case that this type is
      // not actually variable precision.  Pre C++17 this code should still be mostly
      // optimised away, but we can't prevent instantiation of the dead code leading
      // to longer build and possibly link times.
      //
      BOOST_MP_CONSTEXPR_IF_VARIABLE_PRECISION(number)
         if (boost::multiprecision::detail::current_precision_of(v) != boost::multiprecision::detail::current_precision_of(*this))
         {
            number t(v);
            return *this = BOOST_MP_MOVE(t);
         }
      generic_interconvert(backend(), v.backend(), number_category<Backend>(), number_category<Other>());
      return *this;
   }

   template <class tag, class Arg1, class Arg2, class Arg3, class Arg4>
   BOOST_MP_CXX14_CONSTEXPR number(const detail::expression<tag, Arg1, Arg2, Arg3, Arg4>& e, typename boost::enable_if_c<is_convertible<typename detail::expression<tag, Arg1, Arg2, Arg3, Arg4>::result_type, self_type>::value>::type* = 0)
   {
      detail::scoped_default_precision<number<Backend, ExpressionTemplates> > precision_guard(e);
      //
      // If the current precision of *this differs from that of expression e, then we
      // create a temporary (which will have the correct precision thanks to precision_guard)
      // and then move the result into *this.  In C++17 we add a leading "if constexpr"
      // which causes this code to be eliminated in the common case that this type is
      // not actually variable precision.  Pre C++17 this code should still be mostly
      // optimised away, but we can't prevent instantiation of the dead code leading
      // to longer build and possibly link times.
      //
      BOOST_MP_CONSTEXPR_IF_VARIABLE_PRECISION(number)
         if (boost::multiprecision::detail::current_precision_of(e) != boost::multiprecision::detail::current_precision_of(*this))
         {
            number t(e);
            *this = BOOST_MP_MOVE(t);
         }
      *this = e;
   }
   template <class tag, class Arg1, class Arg2, class Arg3, class Arg4>
   explicit BOOST_MP_CXX14_CONSTEXPR number(const detail::expression<tag, Arg1, Arg2, Arg3, Arg4>& e,
      typename boost::enable_if_c<!is_convertible<typename detail::expression<tag, Arg1, Arg2, Arg3, Arg4>::result_type, self_type>::value
      && boost::multiprecision::detail::is_explicitly_convertible<typename detail::expression<tag, Arg1, Arg2, Arg3, Arg4>::result_type, self_type>::value>::type* = 0)
   {
      detail::scoped_default_precision<number<Backend, ExpressionTemplates> > precision_guard(e);
      //
      // If the current precision of *this differs from that of expression e, then we
      // create a temporary (which will have the correct precision thanks to precision_guard)
      // and then move the result into *this.  In C++17 we add a leading "if constexpr"
      // which causes this code to be eliminated in the common case that this type is
      // not actually variable precision.  Pre C++17 this code should still be mostly
      // optimised away, but we can't prevent instantiation of the dead code leading
      // to longer build and possibly link times.
      //
      BOOST_MP_CONSTEXPR_IF_VARIABLE_PRECISION(number)
         if (boost::multiprecision::detail::current_precision_of(e) != boost::multiprecision::detail::current_precision_of(*this))
         {
            number t(e);
            *this = BOOST_MP_MOVE(t);
         }
      assign(e);
   }

#ifndef BOOST_NO_CXX11_RVALUE_REFERENCES
   BOOST_MP_FORCEINLINE BOOST_CONSTEXPR number(number&& r)
      BOOST_MP_NOEXCEPT_IF(noexcept(Backend(std::declval<Backend>())))
      : m_backend(static_cast<Backend&&>(r.m_backend)){}
   BOOST_MP_FORCEINLINE BOOST_MP_CXX14_CONSTEXPR number& operator=(number&& r) BOOST_MP_NOEXCEPT_IF(noexcept(std::declval<Backend&>() = std::declval<Backend>()))
   {
      m_backend = static_cast<Backend&&>(r.m_backend);
      return *this;
   }
#endif

   BOOST_MP_CXX14_CONSTEXPR number& operator+=(const self_type& val)
   {
      detail::scoped_default_precision<number<Backend, ExpressionTemplates> > precision_guard(val);
      //
      // If the current precision of *this differs from that of expression e, then we
      // create a temporary (which will have the correct precision thanks to precision_guard)
      // and then move the result into *this.  In C++17 we add a leading "if constexpr"
      // which causes this code to be eliminated in the common case that this type is
      // not actually variable precision.  Pre C++17 this code should still be mostly
      // optimised away, but we can't prevent instantiation of the dead code leading
      // to longer build and possibly link times.
      //
      BOOST_MP_CONSTEXPR_IF_VARIABLE_PRECISION(number)
         if (boost::multiprecision::detail::current_precision_of(val) != boost::multiprecision::detail::current_precision_of(*this))
         {
            number t(*this + val);
            return *this = BOOST_MP_MOVE(t);
         }
      do_add(detail::expression<detail::terminal, self_type>(val), detail::terminal());
      return *this;
   }

   template <class tag, class Arg1, class Arg2, class Arg3, class Arg4>
   BOOST_MP_CXX14_CONSTEXPR typename boost::enable_if<is_convertible<typename detail::expression<tag, Arg1, Arg2, Arg3, Arg4>::result_type, self_type>, number&>::type operator+=(const detail::expression<tag, Arg1, Arg2, Arg3, Arg4>& e)
   {
      detail::scoped_default_precision<number<Backend, ExpressionTemplates> > precision_guard(e);
      // Create a copy if e contains this, but not if we're just doing a
      //    x += x
      if((contains_self(e) && !is_self(e)) || (boost::multiprecision::detail::current_precision_of(e) != boost::multiprecision::detail::current_precision_of(*this)))
      {
         self_type temp(e);
         do_add(detail::expression<detail::terminal, self_type>(temp), detail::terminal());
      }
      else
      {
         do_add(e, tag());
      }
      return *this;
   }

   template <class Arg1, class Arg2, class Arg3, class Arg4>
   BOOST_MP_CXX14_CONSTEXPR number& operator+=(const detail::expression<detail::multiply_immediates, Arg1, Arg2, Arg3, Arg4>& e)
   {
      detail::scoped_default_precision<number<Backend, ExpressionTemplates> > precision_guard(e);
      //
      // If the current precision of *this differs from that of expression e, then we
      // create a temporary (which will have the correct precision thanks to precision_guard)
      // and then move the result into *this.  In C++17 we add a leading "if constexpr"
      // which causes this code to be eliminated in the common case that this type is
      // not actually variable precision.  Pre C++17 this code should still be mostly
      // optimised away, but we can't prevent instantiation of the dead code leading
      // to longer build and possibly link times.
      //
      BOOST_MP_CONSTEXPR_IF_VARIABLE_PRECISION(number)
         if (boost::multiprecision::detail::current_precision_of(e) != boost::multiprecision::detail::current_precision_of(*this))
         {
            number t(*this + e);
            return *this = BOOST_MP_MOVE(t);
         }
      //
      // Fused multiply-add:
      //
      using default_ops::eval_multiply_add;
      eval_multiply_add(m_backend, canonical_value(e.left_ref()), canonical_value(e.right_ref()));
      return *this;
   }

   template <class V>
   BOOST_MP_CXX14_CONSTEXPR typename boost::enable_if<boost::is_convertible<V, self_type>, number<Backend, ExpressionTemplates>& >::type
      operator+=(const V& v)
   {
      using default_ops::eval_add;
      eval_add(m_backend, canonical_value(v));
      return *this;
   }

   BOOST_MP_CXX14_CONSTEXPR number& operator-=(const self_type& val)
   {
      detail::scoped_default_precision<number<Backend, ExpressionTemplates> > precision_guard(val);
      //
      // If the current precision of *this differs from that of expression e, then we
      // create a temporary (which will have the correct precision thanks to precision_guard)
      // and then move the result into *this.  In C++17 we add a leading "if constexpr"
      // which causes this code to be eliminated in the common case that this type is
      // not actually variable precision.  Pre C++17 this code should still be mostly
      // optimised away, but we can't prevent instantiation of the dead code leading
      // to longer build and possibly link times.
      //
      BOOST_MP_CONSTEXPR_IF_VARIABLE_PRECISION(number)
         if (boost::multiprecision::detail::current_precision_of(val) != boost::multiprecision::detail::current_precision_of(*this))
         {
            number t(*this - val);
            return *this = BOOST_MP_MOVE(t);
         }
      do_subtract(detail::expression<detail::terminal, self_type>(val), detail::terminal());
      return *this;
   }

   template <class tag, class Arg1, class Arg2, class Arg3, class Arg4>
   BOOST_MP_CXX14_CONSTEXPR typename boost::enable_if<is_convertible<typename detail::expression<tag, Arg1, Arg2, Arg3, Arg4>::result_type, self_type>, number&>::type operator-=(const detail::expression<tag, Arg1, Arg2, Arg3, Arg4>& e)
   {
      detail::scoped_default_precision<number<Backend, ExpressionTemplates> > precision_guard(e);
      // Create a copy if e contains this:
      if(contains_self(e) || (boost::multiprecision::detail::current_precision_of(e) != boost::multiprecision::detail::current_precision_of(*this)))
      {
         self_type temp(e);
         do_subtract(detail::expression<detail::terminal, self_type>(temp), detail::terminal());
      }
      else
      {
         do_subtract(e, typename detail::expression<tag, Arg1, Arg2, Arg3, Arg4>::tag_type());
      }
      return *this;
   }

   template <class V>
   BOOST_MP_CXX14_CONSTEXPR typename boost::enable_if<boost::is_convertible<V, self_type>, number<Backend, ExpressionTemplates>& >::type
      operator-=(const V& v)
   {
      using default_ops::eval_subtract;
      eval_subtract(m_backend, canonical_value(v));
      return *this;
   }

   template <class Arg1, class Arg2, class Arg3, class Arg4>
   BOOST_MP_CXX14_CONSTEXPR number& operator-=(const detail::expression<detail::multiply_immediates, Arg1, Arg2, Arg3, Arg4>& e)
   {
      detail::scoped_default_precision<number<Backend, ExpressionTemplates> > precision_guard(e);
      //
      // If the current precision of *this differs from that of expression e, then we
      // create a temporary (which will have the correct precision thanks to precision_guard)
      // and then move the result into *this.  In C++17 we add a leading "if constexpr"
      // which causes this code to be eliminated in the common case that this type is
      // not actually variable precision.  Pre C++17 this code should still be mostly
      // optimised away, but we can't prevent instantiation of the dead code leading
      // to longer build and possibly link times.
      //
      BOOST_MP_CONSTEXPR_IF_VARIABLE_PRECISION(number)
         if (boost::multiprecision::detail::current_precision_of(e) != boost::multiprecision::detail::current_precision_of(*this))
         {
            number t(*this - e);
            return *this = BOOST_MP_MOVE(t);
         }
      //
      // Fused multiply-subtract:
      //
      using default_ops::eval_multiply_subtract;
      eval_multiply_subtract(m_backend, canonical_value(e.left_ref()), canonical_value(e.right_ref()));
      return *this;
   }


   BOOST_MP_CXX14_CONSTEXPR number& operator *= (const self_type& e)
   {
      detail::scoped_default_precision<number<Backend, ExpressionTemplates> > precision_guard(e);
      //
      // If the current precision of *this differs from that of expression e, then we
      // create a temporary (which will have the correct precision thanks to precision_guard)
      // and then move the result into *this.  In C++17 we add a leading "if constexpr"
      // which causes this code to be eliminated in the common case that this type is
      // not actually variable precision.  Pre C++17 this code should still be mostly
      // optimised away, but we can't prevent instantiation of the dead code leading
      // to longer build and possibly link times.
      //
      BOOST_MP_CONSTEXPR_IF_VARIABLE_PRECISION(number)
         if (boost::multiprecision::detail::current_precision_of(e) != boost::multiprecision::detail::current_precision_of(*this))
         {
            number t(*this * e);
            return *this = BOOST_MP_MOVE(t);
         }
      do_multiplies(detail::expression<detail::terminal, self_type>(e), detail::terminal());
      return *this;
   }

   template <class tag, class Arg1, class Arg2, class Arg3, class Arg4>
   BOOST_MP_CXX14_CONSTEXPR typename boost::enable_if<is_convertible<typename detail::expression<tag, Arg1, Arg2, Arg3, Arg4>::result_type, self_type>, number&>::type operator*=(const detail::expression<tag, Arg1, Arg2, Arg3, Arg4>& e)
   {
      detail::scoped_default_precision<number<Backend, ExpressionTemplates> > precision_guard(e);
      // Create a temporary if the RHS references *this, but not
      // if we're just doing an   x *= x;
      if((contains_self(e) && !is_self(e)) || (boost::multiprecision::detail::current_precision_of(e) != boost::multiprecision::detail::current_precision_of(*this)))
      {
         self_type temp(e);
         do_multiplies(detail::expression<detail::terminal, self_type>(temp), detail::terminal());
      }
      else
      {
         do_multiplies(e, typename detail::expression<tag, Arg1, Arg2, Arg3, Arg4>::tag_type());
      }
      return *this;
   }

   template <class V>
   BOOST_MP_CXX14_CONSTEXPR typename boost::enable_if<boost::is_convertible<V, self_type>, number<Backend, ExpressionTemplates>& >::type
      operator*=(const V& v)
   {
      using default_ops::eval_multiply;
      eval_multiply(m_backend, canonical_value(v));
      return *this;
   }

   BOOST_MP_CXX14_CONSTEXPR number& operator%=(const self_type& e)
   {
      BOOST_STATIC_ASSERT_MSG(number_category<Backend>::value == number_kind_integer, "The modulus operation is only valid for integer types");
      detail::scoped_default_precision<number<Backend, ExpressionTemplates> > precision_guard(e);
      //
      // If the current precision of *this differs from that of expression e, then we
      // create a temporary (which will have the correct precision thanks to precision_guard)
      // and then move the result into *this.  In C++17 we add a leading "if constexpr"
      // which causes this code to be eliminated in the common case that this type is
      // not actually variable precision.  Pre C++17 this code should still be mostly
      // optimised away, but we can't prevent instantiation of the dead code leading
      // to longer build and possibly link times.
      //
      BOOST_MP_CONSTEXPR_IF_VARIABLE_PRECISION(number)
         if (boost::multiprecision::detail::current_precision_of(e) != boost::multiprecision::detail::current_precision_of(*this))
         {
            number t(*this % e);
            return *this = BOOST_MP_MOVE(t);
         }
      do_modulus(detail::expression<detail::terminal, self_type>(e), detail::terminal());
      return *this;
   }
   template <class tag, class Arg1, class Arg2, class Arg3, class Arg4>
   BOOST_MP_CXX14_CONSTEXPR typename boost::enable_if<is_convertible<typename detail::expression<tag, Arg1, Arg2, Arg3, Arg4>::result_type, self_type>, number&>::type operator%=(const detail::expression<tag, Arg1, Arg2, Arg3, Arg4>& e)
   {
      BOOST_STATIC_ASSERT_MSG(number_category<Backend>::value == number_kind_integer, "The modulus operation is only valid for integer types");
      detail::scoped_default_precision<number<Backend, ExpressionTemplates> > precision_guard(e);
      // Create a temporary if the RHS references *this:
      if(contains_self(e) || (boost::multiprecision::detail::current_precision_of(e) != boost::multiprecision::detail::current_precision_of(*this)))
      {
         self_type temp(e);
         do_modulus(detail::expression<detail::terminal, self_type>(temp), detail::terminal());
      }
      else
      {
         do_modulus(e, typename detail::expression<tag, Arg1, Arg2, Arg3, Arg4>::tag_type());
      }
      return *this;
   }
   template <class V>
   BOOST_MP_CXX14_CONSTEXPR typename boost::enable_if<boost::is_convertible<V, self_type>, number<Backend, ExpressionTemplates>& >::type
      operator%=(const V& v)
   {
      BOOST_STATIC_ASSERT_MSG(number_category<Backend>::value == number_kind_integer, "The modulus operation is only valid for integer types");
      using default_ops::eval_modulus;
      eval_modulus(m_backend, canonical_value(v));
      return *this;
   }

   //
   // These operators are *not* proto-ized.
   // The issue is that the increment/decrement must happen
   // even if the result of the operator *is never used*.
   // Possibly we could modify our expression wrapper to
   // execute the increment/decrement on destruction, but
   // correct implementation will be tricky, so defered for now...
   //
   BOOST_MP_FORCEINLINE BOOST_MP_CXX14_CONSTEXPR number& operator++()
   {
      using default_ops::eval_increment;
      eval_increment(m_backend);
      return *this;
   }

   BOOST_MP_FORCEINLINE BOOST_MP_CXX14_CONSTEXPR number& operator--()
   {
      using default_ops::eval_decrement;
      eval_decrement(m_backend);
      return *this;
   }

   inline BOOST_MP_CXX14_CONSTEXPR number operator++(int)
   {
      using default_ops::eval_increment;
      self_type temp(*this);
      eval_increment(m_backend);
      return BOOST_MP_MOVE(temp);
   }

   inline BOOST_MP_CXX14_CONSTEXPR number operator--(int)
   {
      using default_ops::eval_decrement;
      self_type temp(*this);
      eval_decrement(m_backend);
      return BOOST_MP_MOVE(temp);
   }

   template <class V>
   BOOST_MP_FORCEINLINE BOOST_MP_CXX14_CONSTEXPR typename boost::enable_if<is_integral<V>, number&>::type operator <<= (V val)
   {
      BOOST_STATIC_ASSERT_MSG(number_category<Backend>::value == number_kind_integer, "The left-shift operation is only valid for integer types");
      detail::check_shift_range(val, mpl::bool_<(sizeof(V) > sizeof(std::size_t))>(), mpl::bool_<is_signed<V>::value>());
      eval_left_shift(m_backend, static_cast<std::size_t>(canonical_value(val)));
      return *this;
   }

   template <class V>
   BOOST_MP_FORCEINLINE BOOST_MP_CXX14_CONSTEXPR typename boost::enable_if<is_integral<V>, number&>::type operator >>= (V val)
   {
      BOOST_STATIC_ASSERT_MSG(number_category<Backend>::value == number_kind_integer, "The right-shift operation is only valid for integer types");
      detail::check_shift_range(val, mpl::bool_<(sizeof(V) > sizeof(std::size_t))>(), mpl::bool_<is_signed<V>::value>());
      eval_right_shift(m_backend, static_cast<std::size_t>(canonical_value(val)));
      return *this;
   }

   BOOST_MP_FORCEINLINE BOOST_MP_CXX14_CONSTEXPR number& operator /= (const self_type& e)
   {
      detail::scoped_default_precision<number<Backend, ExpressionTemplates> > precision_guard(e);
      //
      // If the current precision of *this differs from that of expression e, then we
      // create a temporary (which will have the correct precision thanks to precision_guard)
      // and then move the result into *this.  In C++17 we add a leading "if constexpr"
      // which causes this code to be eliminated in the common case that this type is
      // not actually variable precision.  Pre C++17 this code should still be mostly
      // optimised away, but we can't prevent instantiation of the dead code leading
      // to longer build and possibly link times.
      //
      BOOST_MP_CONSTEXPR_IF_VARIABLE_PRECISION(number)
         if (boost::multiprecision::detail::current_precision_of(e) != boost::multiprecision::detail::current_precision_of(*this))
         {
            number t(*this / e);
            return *this = BOOST_MP_MOVE(t);
         }
      do_divide(detail::expression<detail::terminal, self_type>(e), detail::terminal());
      return *this;
   }

   template <class tag, class Arg1, class Arg2, class Arg3, class Arg4>
   BOOST_MP_CXX14_CONSTEXPR typename boost::enable_if<is_convertible<typename detail::expression<tag, Arg1, Arg2, Arg3, Arg4>::result_type, self_type>, number&>::type operator/=(const detail::expression<tag, Arg1, Arg2, Arg3, Arg4>& e)
   {
      detail::scoped_default_precision<number<Backend, ExpressionTemplates> > precision_guard(e);
      // Create a temporary if the RHS references *this:
      if(contains_self(e) || (boost::multiprecision::detail::current_precision_of(e) != boost::multiprecision::detail::current_precision_of(*this)))
      {
         self_type temp(e);
         do_divide(detail::expression<detail::terminal, self_type>(temp), detail::terminal());
      }
      else
      {
         do_divide(e, typename detail::expression<tag, Arg1, Arg2, Arg3, Arg4>::tag_type());
      }
      return *this;
   }

   template <class V>
   BOOST_MP_FORCEINLINE BOOST_MP_CXX14_CONSTEXPR typename boost::enable_if<boost::is_convertible<V, self_type>, number<Backend, ExpressionTemplates>& >::type
      operator/=(const V& v)
   {
      using default_ops::eval_divide;
      eval_divide(m_backend, canonical_value(v));
      return *this;
   }

   BOOST_MP_FORCEINLINE BOOST_MP_CXX14_CONSTEXPR number& operator&=(const self_type& e)
   {
      BOOST_STATIC_ASSERT_MSG(number_category<Backend>::value == number_kind_integer, "The bitwise & operation is only valid for integer types");
      do_bitwise_and(detail::expression<detail::terminal, self_type>(e), detail::terminal());
      return *this;
   }

   template <class tag, class Arg1, class Arg2, class Arg3, class Arg4>
   BOOST_MP_CXX14_CONSTEXPR typename boost::enable_if<is_convertible<typename detail::expression<tag, Arg1, Arg2, Arg3, Arg4>::result_type, self_type>, number&>::type operator&=(const detail::expression<tag, Arg1, Arg2, Arg3, Arg4>& e)
   {
      BOOST_STATIC_ASSERT_MSG(number_category<Backend>::value == number_kind_integer, "The bitwise & operation is only valid for integer types");
      // Create a temporary if the RHS references *this, but not
      // if we're just doing an   x &= x;
      if(contains_self(e) && !is_self(e))
      {
         self_type temp(e);
         do_bitwise_and(detail::expression<detail::terminal, self_type>(temp), detail::terminal());
      }
      else
      {
         do_bitwise_and(e, typename detail::expression<tag, Arg1, Arg2, Arg3, Arg4>::tag_type());
      }
      return *this;
   }

   template <class V>
   BOOST_MP_FORCEINLINE BOOST_MP_CXX14_CONSTEXPR typename boost::enable_if<boost::is_convertible<V, self_type>, number<Backend, ExpressionTemplates>& >::type
      operator&=(const V& v)
   {
      BOOST_STATIC_ASSERT_MSG(number_category<Backend>::value == number_kind_integer, "The bitwise & operation is only valid for integer types");
      using default_ops::eval_bitwise_and;
      eval_bitwise_and(m_backend, canonical_value(v));
      return *this;
   }

   BOOST_MP_FORCEINLINE BOOST_MP_CXX14_CONSTEXPR number& operator|=(const self_type& e)
   {
      BOOST_STATIC_ASSERT_MSG(number_category<Backend>::value == number_kind_integer, "The bitwise | operation is only valid for integer types");
      do_bitwise_or(detail::expression<detail::terminal, self_type>(e), detail::terminal());
      return *this;
   }

   template <class tag, class Arg1, class Arg2, class Arg3, class Arg4>
   BOOST_MP_CXX14_CONSTEXPR typename boost::enable_if<is_convertible<typename detail::expression<tag, Arg1, Arg2, Arg3, Arg4>::result_type, self_type>, number&>::type operator|=(const detail::expression<tag, Arg1, Arg2, Arg3, Arg4>& e)
   {
      BOOST_STATIC_ASSERT_MSG(number_category<Backend>::value == number_kind_integer, "The bitwise | operation is only valid for integer types");
      // Create a temporary if the RHS references *this, but not
      // if we're just doing an   x |= x;
      if(contains_self(e) && !is_self(e))
      {
         self_type temp(e);
         do_bitwise_or(detail::expression<detail::terminal, self_type>(temp), detail::terminal());
      }
      else
      {
         do_bitwise_or(e, typename detail::expression<tag, Arg1, Arg2, Arg3, Arg4>::tag_type());
      }
      return *this;
   }

   template <class V>
   BOOST_MP_FORCEINLINE BOOST_MP_CXX14_CONSTEXPR typename boost::enable_if<boost::is_convertible<V, self_type>, number<Backend, ExpressionTemplates>& >::type
      operator|=(const V& v)
   {
      BOOST_STATIC_ASSERT_MSG(number_category<Backend>::value == number_kind_integer, "The bitwise | operation is only valid for integer types");
      using default_ops::eval_bitwise_or;
      eval_bitwise_or(m_backend, canonical_value(v));
      return *this;
   }

   BOOST_MP_CXX14_CONSTEXPR BOOST_MP_FORCEINLINE number& operator^=(const self_type& e)
   {
      BOOST_STATIC_ASSERT_MSG(number_category<Backend>::value == number_kind_integer, "The bitwise ^ operation is only valid for integer types");
      do_bitwise_xor(detail::expression<detail::terminal, self_type>(e), detail::terminal());
      return *this;
   }

   template <class tag, class Arg1, class Arg2, class Arg3, class Arg4>
   BOOST_MP_CXX14_CONSTEXPR typename boost::enable_if<is_convertible<typename detail::expression<tag, Arg1, Arg2, Arg3, Arg4>::result_type, self_type>, number&>::type operator^=(const detail::expression<tag, Arg1, Arg2, Arg3, Arg4>& e)
   {
      BOOST_STATIC_ASSERT_MSG(number_category<Backend>::value == number_kind_integer, "The bitwise ^ operation is only valid for integer types");
      if(contains_self(e))
      {
         self_type temp(e);
         do_bitwise_xor(detail::expression<detail::terminal, self_type>(temp), detail::terminal());
      }
      else
      {
         do_bitwise_xor(e, typename detail::expression<tag, Arg1, Arg2, Arg3, Arg4>::tag_type());
      }
      return *this;
   }

   template <class V>
   BOOST_MP_FORCEINLINE BOOST_MP_CXX14_CONSTEXPR typename boost::enable_if<boost::is_convertible<V, self_type>, number<Backend, ExpressionTemplates>& >::type
      operator^=(const V& v)
   {
      BOOST_STATIC_ASSERT_MSG(number_category<Backend>::value == number_kind_integer, "The bitwise ^ operation is only valid for integer types");
      using default_ops::eval_bitwise_xor;
      eval_bitwise_xor(m_backend, canonical_value(v));
      return *this;
   }
   //
   // swap:
   //
   BOOST_MP_FORCEINLINE BOOST_MP_CXX14_CONSTEXPR void swap(self_type& other) BOOST_MP_NOEXCEPT_IF(noexcept(std::declval<Backend>().swap(std::declval<Backend&>())))
   {
      m_backend.swap(other.backend());
   }
   //
   // Zero and sign:
   //
   BOOST_MP_FORCEINLINE BOOST_MP_CXX14_CONSTEXPR bool is_zero()const
   {
      using default_ops::eval_is_zero;
      return eval_is_zero(m_backend);
   }
   BOOST_MP_FORCEINLINE BOOST_MP_CXX14_CONSTEXPR int sign()const
   {
      using default_ops::eval_get_sign;
      return eval_get_sign(m_backend);
   }
   //
   // String conversion functions:
   //
   std::string str(std::streamsize digits = 0, std::ios_base::fmtflags f = std::ios_base::fmtflags(0))const
   {
      return m_backend.str(digits, f);
   }
   template<class Archive>
   void serialize(Archive & ar, const unsigned int /*version*/)
   {
      ar & m_backend;
   }
private:
   template <class T>
   BOOST_MP_CXX14_CONSTEXPR void convert_to_imp(T* result)const
   {
      using default_ops::eval_convert_to;
      eval_convert_to(result, m_backend);
   }
   template <class B2, expression_template_option ET>
   BOOST_MP_CXX14_CONSTEXPR void convert_to_imp(number<B2, ET>* result)const
   {
      result->assign(*this);
   }
   void convert_to_imp(std::string* result)const
   {
      *result = this->str();
   }
public:
   template <class T>
   BOOST_MP_CXX14_CONSTEXPR T convert_to()const
   {
#ifndef BOOST_MP_NO_CXX14_CONSTEXPR
      T result{};
#else
      T result;
#endif
      convert_to_imp(&result);
      return result;
   }
   //
   // Use in boolean context, and explicit conversion operators:
   //
#ifndef BOOST_MP_NO_CXX11_EXPLICIT_CONVERSION_OPERATORS
#  if (defined(__GNUC__) && (__GNUC__ == 4) && (__GNUC_MINOR__ < 7) && !defined(__clang__)) || (defined(BOOST_INTEL) && (BOOST_INTEL <= 1500))
   //
   // Horrible workaround for gcc-4.6.x which always prefers the template
   // operator bool() rather than the non-template operator when converting to
   // an arithmetic type:
   //
   template <class T, typename boost::enable_if<is_same<T, bool>, int>::type = 0>
   explicit operator T ()const
   {
      using default_ops::eval_is_zero;
      return !eval_is_zero(backend());
   }
   template <class T, typename boost::disable_if_c<is_same<T, bool>::value || is_void<T>::value, int>::type = 0>
   explicit operator T ()const
   {
      return this->template convert_to<T>();
   }
#  else
#if BOOST_WORKAROUND(BOOST_MSVC, < 1900) || (defined(__APPLE_CC__) && BOOST_WORKAROUND(__clang_major__, < 9))
   template <class T>
#else
   template <class T, class = typename boost::disable_if_c<boost::is_constructible<T, self_type const&>::value || !boost::is_default_constructible<T>::value || (!boost::is_arithmetic<T>::value && !boost::is_complex<T>::value), T>::type>
#endif
   explicit BOOST_MP_CXX14_CONSTEXPR operator T ()const
   {
      return this->template convert_to<T>();
   }
   BOOST_MP_FORCEINLINE explicit BOOST_MP_CXX14_CONSTEXPR operator bool()const
   {
      return !is_zero();
   }
#if BOOST_WORKAROUND(BOOST_GCC_VERSION, < 40800)
   BOOST_MP_FORCEINLINE explicit operator void()const {}
#endif
#  endif
#else
   typedef bool (self_type::*unmentionable_type)()const;

   BOOST_MP_FORCEINLINE operator unmentionable_type()const
   {
      return is_zero() ? 0 : &self_type::is_zero;
   }
#endif
   //
   // Default precision:
   //
   static unsigned default_precision() BOOST_NOEXCEPT
   {
      return Backend::default_precision();
   }
   static void default_precision(unsigned digits10)
   {
      Backend::default_precision(digits10);
   }
   unsigned precision()const BOOST_NOEXCEPT
   {
      return m_backend.precision();
   }
   void precision(unsigned digits10)
   {
      m_backend.precision(digits10);
   }
   //
   // Comparison:
   //
   BOOST_MP_FORCEINLINE BOOST_MP_CXX14_CONSTEXPR int compare(const number<Backend, ExpressionTemplates>& o)const
      BOOST_MP_NOEXCEPT_IF(noexcept(std::declval<Backend>().compare(std::declval<Backend>())))
   {
      return m_backend.compare(o.m_backend);
   }
   template <class V>
   BOOST_MP_FORCEINLINE BOOST_MP_CXX14_CONSTEXPR typename boost::enable_if_c<is_arithmetic<V>::value && (number_category<Backend>::value != number_kind_complex), int>::type compare(const V& o)const
   {
      using default_ops::eval_get_sign;
      if(o == 0)
         return eval_get_sign(m_backend);
      return m_backend.compare(canonical_value(o));
   }
   template <class V>
   BOOST_MP_FORCEINLINE BOOST_MP_CXX14_CONSTEXPR typename boost::enable_if_c<is_arithmetic<V>::value && (number_category<Backend>::value == number_kind_complex), int>::type compare(const V& o)const
   {
      using default_ops::eval_get_sign;
      return m_backend.compare(canonical_value(o));
   }
   //
   // Direct access to the underlying backend:
   //
<<<<<<< HEAD
   BOOST_MP_FORCEINLINE BOOST_MP_CXX14_CONSTEXPR Backend& backend() BOOST_NOEXCEPT
   {
      return m_backend;
   }
   BOOST_MP_FORCEINLINE BOOST_CONSTEXPR const Backend& backend()const BOOST_NOEXCEPT
   {
      return m_backend;
   }
=======
#if !(defined(BOOST_NO_CXX11_RVALUE_REFERENCES) || BOOST_WORKAROUND(BOOST_GCC, < 50000))
   BOOST_MP_FORCEINLINE Backend&              backend()& BOOST_NOEXCEPT               { return m_backend; }
   BOOST_MP_FORCEINLINE BOOST_CONSTEXPR const Backend& backend()const& BOOST_NOEXCEPT { return m_backend; }
   BOOST_MP_FORCEINLINE Backend&&             backend()&& BOOST_NOEXCEPT              { return static_cast<Backend&&>(m_backend); }
   BOOST_MP_FORCEINLINE Backend const&&       backend()const&& BOOST_NOEXCEPT         { return static_cast<Backend const&&>(m_backend); }
#else
   BOOST_MP_FORCEINLINE Backend&              backend() BOOST_NOEXCEPT { return m_backend; }
   BOOST_MP_FORCEINLINE BOOST_CONSTEXPR const Backend& backend()const BOOST_NOEXCEPT { return m_backend; }
#endif
>>>>>>> d434cf99
   //
   // Complex number real and imag:
   //
   typename scalar_result_from_possible_complex<number<Backend, ExpressionTemplates> >::type
      real()const
   {
      using default_ops::eval_real;
      detail::scoped_default_precision<typename scalar_result_from_possible_complex<multiprecision::number<Backend, ExpressionTemplates> >::type> precision_guard(*this);
      typename scalar_result_from_possible_complex<multiprecision::number<Backend, ExpressionTemplates> >::type result;
      eval_real(result.backend(), backend());
      return result;
   }
   typename scalar_result_from_possible_complex<number<Backend, ExpressionTemplates> >::type
      imag()const
   {
      using default_ops::eval_imag;
      detail::scoped_default_precision<typename scalar_result_from_possible_complex<multiprecision::number<Backend, ExpressionTemplates> >::type> precision_guard(*this);
      typename scalar_result_from_possible_complex<multiprecision::number<Backend, ExpressionTemplates> >::type result;
      eval_imag(result.backend(), backend());
      return result;
   }
   template <class T>
   inline typename enable_if_c<boost::is_convertible<T, self_type>::value, self_type&>::type real(const T& val)
   {
      using default_ops::eval_set_real;
      eval_set_real(backend(), canonical_value(val));
      return *this;
   }
   template <class T>
   inline typename enable_if_c<boost::is_convertible<T, self_type>::value && number_category<self_type>::value == number_kind_complex, self_type&>::type imag(const T& val)
   {
      using default_ops::eval_set_imag;
      eval_set_imag(backend(), canonical_value(val));
      return *this;
   }
private:
   template <class tag, class Arg1, class Arg2, class Arg3, class Arg4>
   BOOST_MP_CXX14_CONSTEXPR void do_assign(const detail::expression<tag, Arg1, Arg2, Arg3, Arg4>& e, const mpl::true_&)
   {
      do_assign(e, tag());
   }
   template <class tag, class Arg1, class Arg2, class Arg3, class Arg4>
   BOOST_MP_CXX14_CONSTEXPR void do_assign(const detail::expression<tag, Arg1, Arg2, Arg3, Arg4>& e, const mpl::false_&)
   {
      // The result of the expression isn't the same type as this -
      // create a temporary result and assign it to *this:
      typedef typename detail::expression<tag, Arg1, Arg2, Arg3, Arg4>::result_type temp_type;
      temp_type t(e);
      this->assign(t);
   }


   template <class Exp>
   BOOST_MP_CXX14_CONSTEXPR void do_assign(const Exp& e, const detail::add_immediates&)
   {
      using default_ops::eval_add;
      eval_add(m_backend, canonical_value(e.left().value()), canonical_value(e.right().value()));
   }
   template <class Exp>
   BOOST_MP_CXX14_CONSTEXPR void do_assign(const Exp& e, const detail::subtract_immediates&)
   {
      using default_ops::eval_subtract;
      eval_subtract(m_backend, canonical_value(e.left().value()), canonical_value(e.right().value()));
   }
   template <class Exp>
   BOOST_MP_CXX14_CONSTEXPR void do_assign(const Exp& e, const detail::multiply_immediates&)
   {
      using default_ops::eval_multiply;
      eval_multiply(m_backend, canonical_value(e.left().value()), canonical_value(e.right().value()));
   }
   template <class Exp>
   BOOST_MP_CXX14_CONSTEXPR void do_assign(const Exp& e, const detail::multiply_add&)
   {
      using default_ops::eval_multiply_add;
      eval_multiply_add(m_backend, canonical_value(e.left().value()), canonical_value(e.middle().value()), canonical_value(e.right().value()));
   }
   template <class Exp>
   BOOST_MP_CXX14_CONSTEXPR void do_assign(const Exp& e, const detail::multiply_subtract&)
   {
      using default_ops::eval_multiply_subtract;
      eval_multiply_subtract(m_backend, canonical_value(e.left().value()), canonical_value(e.middle().value()), canonical_value(e.right().value()));
   }

   template <class Exp>
   BOOST_MP_CXX14_CONSTEXPR void do_assign(const Exp& e, const detail::divide_immediates&)
   {
      using default_ops::eval_divide;
      eval_divide(m_backend, canonical_value(e.left().value()), canonical_value(e.right().value()));
   }

   template <class Exp>
   BOOST_MP_CXX14_CONSTEXPR void do_assign(const Exp& e, const detail::negate&)
   {
      typedef typename Exp::left_type left_type;
      do_assign(e.left(), typename left_type::tag_type());
      m_backend.negate();
   }
   template <class Exp>
   BOOST_MP_CXX14_CONSTEXPR void do_assign(const Exp& e, const detail::plus&)
   {
      typedef typename Exp::left_type left_type;
      typedef typename Exp::right_type right_type;

      BOOST_MP_STATIC_OR_CXX14_CONSTEXPR int const left_depth = left_type::depth;
      BOOST_MP_STATIC_OR_CXX14_CONSTEXPR int const right_depth = right_type::depth;

      bool bl = contains_self(e.left());
      bool br = contains_self(e.right());

      if(bl && br)
      {
         self_type temp(e);
         temp.m_backend.swap(this->m_backend);
      }
      else if(bl && is_self(e.left()))
      {
         // Ignore the left node, it's *this, just add the right:
         do_add(e.right(), typename right_type::tag_type());
      }
      else if(br && is_self(e.right()))
      {
         // Ignore the right node, it's *this, just add the left:
         do_add(e.left(), typename left_type::tag_type());
      }
      else if(!br && (bl || (left_depth >= right_depth)))
      { // br is always false, but if bl is true we must take the this branch:
         do_assign(e.left(), typename left_type::tag_type());
         do_add(e.right(), typename right_type::tag_type());
      }
      else
      {
         do_assign(e.right(), typename right_type::tag_type());
         do_add(e.left(), typename left_type::tag_type());
      }
   }
   template <class Exp>
   BOOST_MP_CXX14_CONSTEXPR void do_assign(const Exp& e, const detail::minus&)
   {
      typedef typename Exp::left_type left_type;
      typedef typename Exp::right_type right_type;

      BOOST_MP_STATIC_OR_CXX14_CONSTEXPR int const left_depth = left_type::depth;
      BOOST_MP_STATIC_OR_CXX14_CONSTEXPR int const right_depth = right_type::depth;

      bool bl = contains_self(e.left());
      bool br = contains_self(e.right());

      if(bl && br)
      {
         self_type temp(e);
         temp.m_backend.swap(this->m_backend);
      }
      else if(bl && is_self(e.left()))
      {
         // Ignore the left node, it's *this, just subtract the right:
         do_subtract(e.right(), typename right_type::tag_type());
      }
      else if(br && is_self(e.right()))
      {
         // Ignore the right node, it's *this, just subtract the left and negate the result:
         do_subtract(e.left(), typename left_type::tag_type());
         m_backend.negate();
      }
      else if(!br && (bl || (left_depth >= right_depth)))
      { // br is always false, but if bl is true we must take the this branch:
         do_assign(e.left(), typename left_type::tag_type());
         do_subtract(e.right(), typename right_type::tag_type());
      }
      else
      {
         do_assign(e.right(), typename right_type::tag_type());
         do_subtract(e.left(), typename left_type::tag_type());
         m_backend.negate();
      }
   }
   template <class Exp>
   BOOST_MP_CXX14_CONSTEXPR void do_assign(const Exp& e, const detail::multiplies&)
   {
      typedef typename Exp::left_type left_type;
      typedef typename Exp::right_type right_type;

      BOOST_MP_STATIC_OR_CXX14_CONSTEXPR int const left_depth = left_type::depth;
      BOOST_MP_STATIC_OR_CXX14_CONSTEXPR int const right_depth = right_type::depth;

      bool bl = contains_self(e.left());
      bool br = contains_self(e.right());

      if(bl && br)
      {
         self_type temp(e);
         temp.m_backend.swap(this->m_backend);
      }
      else if(bl && is_self(e.left()))
      {
         // Ignore the left node, it's *this, just add the right:
         do_multiplies(e.right(), typename right_type::tag_type());
      }
      else if(br && is_self(e.right()))
      {
         // Ignore the right node, it's *this, just add the left:
         do_multiplies(e.left(), typename left_type::tag_type());
      }
      else if(!br && (bl || (left_depth >= right_depth)))
      { // br is always false, but if bl is true we must take the this branch:
         do_assign(e.left(), typename left_type::tag_type());
         do_multiplies(e.right(), typename right_type::tag_type());
      }
      else
      {
         do_assign(e.right(), typename right_type::tag_type());
         do_multiplies(e.left(), typename left_type::tag_type());
      }
   }
   template <class Exp>
   BOOST_MP_CXX14_CONSTEXPR void do_assign(const Exp& e, const detail::divides&)
   {
      typedef typename Exp::left_type left_type;
      typedef typename Exp::right_type right_type;

      bool bl = contains_self(e.left());
      bool br = contains_self(e.right());

      if(bl && is_self(e.left()))
      {
         // Ignore the left node, it's *this, just add the right:
         do_divide(e.right(), typename right_type::tag_type());
      }
      else if(br)
      {
         self_type temp(e);
         temp.m_backend.swap(this->m_backend);
      }
      else
      {
         do_assign(e.left(), typename left_type::tag_type());
         do_divide(e.right(), typename right_type::tag_type());
      }
   }
   template <class Exp>
   BOOST_MP_CXX14_CONSTEXPR void do_assign(const Exp& e, const detail::modulus&)
   {
      //
      // This operation is only valid for integer backends:
      //
      BOOST_STATIC_ASSERT_MSG(number_category<Backend>::value == number_kind_integer, "The modulus operation is only valid for integer types");

      typedef typename Exp::left_type left_type;
      typedef typename Exp::right_type right_type;

      bool bl = contains_self(e.left());
      bool br = contains_self(e.right());

      if(bl && is_self(e.left()))
      {
         // Ignore the left node, it's *this, just add the right:
         do_modulus(e.right(), typename right_type::tag_type());
      }
      else if(br)
      {
         self_type temp(e);
         temp.m_backend.swap(this->m_backend);
      }
      else
      {
         do_assign(e.left(), typename left_type::tag_type());
         do_modulus(e.right(), typename right_type::tag_type());
      }
   }
   template <class Exp>
   BOOST_MP_CXX14_CONSTEXPR void do_assign(const Exp& e, const detail::modulus_immediates&)
   {
      BOOST_STATIC_ASSERT_MSG(number_category<Backend>::value == number_kind_integer, "The modulus operation is only valid for integer types");
      using default_ops::eval_modulus;
      eval_modulus(m_backend, canonical_value(e.left().value()), canonical_value(e.right().value()));
   }

   template <class Exp>
   BOOST_MP_CXX14_CONSTEXPR void do_assign(const Exp& e, const detail::bitwise_and&)
   {
      //
      // This operation is only valid for integer backends:
      //
      BOOST_STATIC_ASSERT_MSG(number_category<Backend>::value == number_kind_integer, "Bitwise operations are only valid for integer types");

      typedef typename Exp::left_type left_type;
      typedef typename Exp::right_type right_type;

      BOOST_MP_STATIC_OR_CXX14_CONSTEXPR int const left_depth = left_type::depth;
      BOOST_MP_STATIC_OR_CXX14_CONSTEXPR int const right_depth = right_type::depth;

      bool bl = contains_self(e.left());
      bool br = contains_self(e.right());

      if(bl && is_self(e.left()))
      {
         // Ignore the left node, it's *this, just add the right:
         do_bitwise_and(e.right(), typename right_type::tag_type());
      }
      else if(br && is_self(e.right()))
      {
         do_bitwise_and(e.left(), typename left_type::tag_type());
      }
      else if(!br && (bl || (left_depth >= right_depth)))
      {
         do_assign(e.left(), typename left_type::tag_type());
         do_bitwise_and(e.right(), typename right_type::tag_type());
      }
      else
      {
         do_assign(e.right(), typename right_type::tag_type());
         do_bitwise_and(e.left(), typename left_type::tag_type());
      }
   }
   template <class Exp>
   BOOST_MP_CXX14_CONSTEXPR void do_assign(const Exp& e, const detail::bitwise_and_immediates&)
   {
      BOOST_STATIC_ASSERT_MSG(number_category<Backend>::value == number_kind_integer, "Bitwise operations are only valid for integer types");
      using default_ops::eval_bitwise_and;
      eval_bitwise_and(m_backend, canonical_value(e.left().value()), canonical_value(e.right().value()));
   }

   template <class Exp>
   BOOST_MP_CXX14_CONSTEXPR void do_assign(const Exp& e, const detail::bitwise_or&)
   {
      //
      // This operation is only valid for integer backends:
      //
      BOOST_STATIC_ASSERT_MSG(number_category<Backend>::value == number_kind_integer, "Bitwise operations are only valid for integer types");

      typedef typename Exp::left_type left_type;
      typedef typename Exp::right_type right_type;

      BOOST_MP_STATIC_OR_CXX14_CONSTEXPR int const left_depth = left_type::depth;
      BOOST_MP_STATIC_OR_CXX14_CONSTEXPR int const right_depth = right_type::depth;

      bool bl = contains_self(e.left());
      bool br = contains_self(e.right());

      if(bl && is_self(e.left()))
      {
         // Ignore the left node, it's *this, just add the right:
         do_bitwise_or(e.right(), typename right_type::tag_type());
      }
      else if(br && is_self(e.right()))
      {
         do_bitwise_or(e.left(), typename left_type::tag_type());
      }
      else if(!br && (bl || (left_depth >= right_depth)))
      {
         do_assign(e.left(), typename left_type::tag_type());
         do_bitwise_or(e.right(), typename right_type::tag_type());
      }
      else
      {
         do_assign(e.right(), typename right_type::tag_type());
         do_bitwise_or(e.left(), typename left_type::tag_type());
      }
   }
   template <class Exp>
   BOOST_MP_CXX14_CONSTEXPR void do_assign(const Exp& e, const detail::bitwise_or_immediates&)
   {
      BOOST_STATIC_ASSERT_MSG(number_category<Backend>::value == number_kind_integer, "Bitwise operations are only valid for integer types");
      using default_ops::eval_bitwise_or;
      eval_bitwise_or(m_backend, canonical_value(e.left().value()), canonical_value(e.right().value()));
   }

   template <class Exp>
   BOOST_MP_CXX14_CONSTEXPR void do_assign(const Exp& e, const detail::bitwise_xor&)
   {
      //
      // This operation is only valid for integer backends:
      //
      BOOST_STATIC_ASSERT_MSG(number_category<Backend>::value == number_kind_integer, "Bitwise operations are only valid for integer types");

      typedef typename Exp::left_type left_type;
      typedef typename Exp::right_type right_type;

      BOOST_MP_STATIC_OR_CXX14_CONSTEXPR int const left_depth = left_type::depth;
      BOOST_MP_STATIC_OR_CXX14_CONSTEXPR int const right_depth = right_type::depth;

      bool bl = contains_self(e.left());
      bool br = contains_self(e.right());

      if(bl && is_self(e.left()))
      {
         // Ignore the left node, it's *this, just add the right:
         do_bitwise_xor(e.right(), typename right_type::tag_type());
      }
      else if(br && is_self(e.right()))
      {
         do_bitwise_xor(e.left(), typename left_type::tag_type());
      }
      else if(!br && (bl || (left_depth >= right_depth)))
      {
         do_assign(e.left(), typename left_type::tag_type());
         do_bitwise_xor(e.right(), typename right_type::tag_type());
      }
      else
      {
         do_assign(e.right(), typename right_type::tag_type());
         do_bitwise_xor(e.left(), typename left_type::tag_type());
      }
   }
   template <class Exp>
   BOOST_MP_CXX14_CONSTEXPR void do_assign(const Exp& e, const detail::bitwise_xor_immediates&)
   {
      BOOST_STATIC_ASSERT_MSG(number_category<Backend>::value == number_kind_integer, "Bitwise operations are only valid for integer types");
      using default_ops::eval_bitwise_xor;
      eval_bitwise_xor(m_backend, canonical_value(e.left().value()), canonical_value(e.right().value()));
   }
   template <class Exp>
   BOOST_MP_CXX14_CONSTEXPR void do_assign(const Exp& e, const detail::terminal&)
   {
      if(!is_self(e))
      {
         m_backend = canonical_value(e.value());
      }
   }
   template <class Exp>
   BOOST_MP_CXX14_CONSTEXPR void do_assign(const Exp& e, const detail::function&)
   {
      typedef typename Exp::arity tag_type;
      do_assign_function(e, tag_type());
   }
   template <class Exp>
   BOOST_MP_CXX14_CONSTEXPR void do_assign(const Exp& e, const detail::shift_left&)
   {
      // We can only shift by an integer value, not an arbitrary expression:
      typedef typename Exp::left_type left_type;
      typedef typename Exp::right_type right_type;
      typedef typename right_type::arity right_arity;
      BOOST_STATIC_ASSERT_MSG(right_arity::value == 0, "The left shift operator requires an integer value for the shift operand.");
      typedef typename right_type::result_type right_value_type;
      BOOST_STATIC_ASSERT_MSG(is_integral<right_value_type>::value, "The left shift operator requires an integer value for the shift operand.");
      typedef typename left_type::tag_type tag_type;
      do_assign_left_shift(e.left(), canonical_value(e.right().value()), tag_type());
   }

   template <class Exp>
   BOOST_MP_CXX14_CONSTEXPR void do_assign(const Exp& e, const detail::shift_right&)
   {
      // We can only shift by an integer value, not an arbitrary expression:
      typedef typename Exp::left_type left_type;
      typedef typename Exp::right_type right_type;
      typedef typename right_type::arity right_arity;
      BOOST_STATIC_ASSERT_MSG(right_arity::value == 0, "The left shift operator requires an integer value for the shift operand.");
      typedef typename right_type::result_type right_value_type;
      BOOST_STATIC_ASSERT_MSG(is_integral<right_value_type>::value, "The left shift operator requires an integer value for the shift operand.");
      typedef typename left_type::tag_type tag_type;
      do_assign_right_shift(e.left(), canonical_value(e.right().value()), tag_type());
   }

   template <class Exp>
   BOOST_MP_CXX14_CONSTEXPR void do_assign(const Exp& e, const detail::bitwise_complement&)
   {
      BOOST_STATIC_ASSERT_MSG(number_category<Backend>::value == number_kind_integer, "The bitwise ~ operation is only valid for integer types");
      using default_ops::eval_complement;
      self_type temp(e.left());
      eval_complement(m_backend, temp.backend());
   }

   template <class Exp>
   BOOST_MP_CXX14_CONSTEXPR void do_assign(const Exp& e, const detail::complement_immediates&)
   {
      BOOST_STATIC_ASSERT_MSG(number_category<Backend>::value == number_kind_integer, "The bitwise ~ operation is only valid for integer types");
      using default_ops::eval_complement;
      eval_complement(m_backend, canonical_value(e.left().value()));
   }

   template <class Exp, class Val>
   BOOST_MP_CXX14_CONSTEXPR void do_assign_right_shift(const Exp& e, const Val& val, const detail::terminal&)
   {
      BOOST_STATIC_ASSERT_MSG(number_category<Backend>::value == number_kind_integer, "The right shift operation is only valid for integer types");
      using default_ops::eval_right_shift;
      detail::check_shift_range(val, mpl::bool_<(sizeof(Val) > sizeof(std::size_t))>(), is_signed<Val>());
      eval_right_shift(m_backend, canonical_value(e.value()), static_cast<std::size_t>(val));
   }

   template <class Exp, class Val>
   BOOST_MP_CXX14_CONSTEXPR void do_assign_left_shift(const Exp& e, const Val& val, const detail::terminal&)
   {
      BOOST_STATIC_ASSERT_MSG(number_category<Backend>::value == number_kind_integer, "The left shift operation is only valid for integer types");
      using default_ops::eval_left_shift;
      detail::check_shift_range(val, mpl::bool_<(sizeof(Val) > sizeof(std::size_t))>(), is_signed<Val>());
      eval_left_shift(m_backend, canonical_value(e.value()), static_cast<std::size_t>(val));
   }

   template <class Exp, class Val, class Tag>
   BOOST_MP_CXX14_CONSTEXPR void do_assign_right_shift(const Exp& e, const Val& val, const Tag&)
   {
      BOOST_STATIC_ASSERT_MSG(number_category<Backend>::value == number_kind_integer, "The right shift operation is only valid for integer types");
      using default_ops::eval_right_shift;
      self_type temp(e);
      detail::check_shift_range(val, mpl::bool_<(sizeof(Val) > sizeof(std::size_t))>(), is_signed<Val>());
      eval_right_shift(m_backend, temp.backend(), static_cast<std::size_t>(val));
   }

   template <class Exp, class Val, class Tag>
   BOOST_MP_CXX14_CONSTEXPR void do_assign_left_shift(const Exp& e, const Val& val, const Tag&)
   {
      BOOST_STATIC_ASSERT_MSG(number_category<Backend>::value == number_kind_integer, "The left shift operation is only valid for integer types");
      using default_ops::eval_left_shift;
      self_type temp(e);
      detail::check_shift_range(val, mpl::bool_<(sizeof(Val) > sizeof(std::size_t))>(), is_signed<Val>());
      eval_left_shift(m_backend, temp.backend(), static_cast<std::size_t>(val));
   }

   template <class Exp>
   BOOST_MP_CXX14_CONSTEXPR void do_assign_function(const Exp& e, const mpl::int_<1>&)
   {
      e.left().value()(&m_backend);
   }
   template <class Exp>
   BOOST_MP_CXX14_CONSTEXPR  void do_assign_function(const Exp& e, const mpl::int_<2>&)
   {
      typedef typename Exp::right_type right_type;
      typedef typename right_type::tag_type tag_type;
      do_assign_function_1(e.left().value(), e.right_ref(), tag_type());
   }
   template <class F, class Exp>
   BOOST_MP_CXX14_CONSTEXPR void do_assign_function_1(const F& f, const Exp& val, const detail::terminal&)
   {
      f(m_backend, function_arg_value(val));
   }
   template <class F, class Exp, class Tag>
   BOOST_MP_CXX14_CONSTEXPR void do_assign_function_1(const F& f, const Exp& val, const Tag&)
   {
      typename Exp::result_type t(val);
      f(m_backend, t.backend());
   }
   template <class Exp>
   BOOST_MP_CXX14_CONSTEXPR void do_assign_function(const Exp& e, const mpl::int_<3>&)
   {
      typedef typename Exp::middle_type middle_type;
      typedef typename middle_type::tag_type tag_type;
      typedef typename Exp::right_type end_type;
      typedef typename end_type::tag_type end_tag;
      do_assign_function_2(e.left().value(), e.middle_ref(), e.right_ref(), tag_type(), end_tag());
   }
   template <class F, class Exp1, class Exp2>
   BOOST_MP_CXX14_CONSTEXPR void do_assign_function_2(const F& f, const Exp1& val1, const Exp2& val2, const detail::terminal&, const detail::terminal&)
   {
      f(m_backend, function_arg_value(val1), function_arg_value(val2));
   }
   template <class F, class Exp1, class Exp2, class Tag1>
   BOOST_MP_CXX14_CONSTEXPR void do_assign_function_2(const F& f, const Exp1& val1, const Exp2& val2, const Tag1&, const detail::terminal&)
   {
      typename Exp1::result_type temp1(val1);
      f(m_backend, BOOST_MP_MOVE(temp1.backend()), function_arg_value(val2));
   }
   template <class F, class Exp1, class Exp2, class Tag2>
   BOOST_MP_CXX14_CONSTEXPR void do_assign_function_2(const F& f, const Exp1& val1, const Exp2& val2, const detail::terminal&, const Tag2&)
   {
      typename Exp2::result_type temp2(val2);
      f(m_backend, function_arg_value(val1), BOOST_MP_MOVE(temp2.backend()));
   }
   template <class F, class Exp1, class Exp2, class Tag1, class Tag2>
   BOOST_MP_CXX14_CONSTEXPR void do_assign_function_2(const F& f, const Exp1& val1, const Exp2& val2, const Tag1&, const Tag2&)
   {
      typename Exp1::result_type temp1(val1);
      typename Exp2::result_type temp2(val2);
      f(m_backend, BOOST_MP_MOVE(temp1.backend()), BOOST_MP_MOVE(temp2.backend()));
   }

   template <class Exp>
   BOOST_MP_CXX14_CONSTEXPR void do_assign_function(const Exp& e, const mpl::int_<4>&)
   {
      typedef typename Exp::left_middle_type left_type;
      typedef typename left_type::tag_type left_tag_type;
      typedef typename Exp::right_middle_type middle_type;
      typedef typename middle_type::tag_type middle_tag_type;
      typedef typename Exp::right_type right_type;
      typedef typename right_type::tag_type right_tag_type;
      do_assign_function_3a(e.left().value(), e.left_middle_ref(), e.right_middle_ref(), e.right_ref(), left_tag_type(), middle_tag_type(), right_tag_type());
   }
   template <class F, class Exp1, class Exp2, class Exp3, class Tag2, class Tag3>
   BOOST_MP_CXX14_CONSTEXPR void do_assign_function_3a(const F& f, const Exp1& val1, const Exp2& val2, const Exp3& val3, const detail::terminal&, const Tag2& t2, const Tag3& t3)
   {
      do_assign_function_3b(f, val1, val2, val3, t2, t3);
   }
   template <class F, class Exp1, class Exp2, class Exp3, class Tag1, class Tag2, class Tag3>
   BOOST_MP_CXX14_CONSTEXPR void do_assign_function_3a(const F& f, const Exp1& val1, const Exp2& val2, const Exp3& val3, const Tag1&, const Tag2& t2, const Tag3& t3)
   {
      typename Exp1::result_type t(val1);
      do_assign_function_3b(f, BOOST_MP_MOVE(t), val2, val3, t2, t3);
   }
   template <class F, class Exp1, class Exp2, class Exp3, class Tag3>
   BOOST_MP_CXX14_CONSTEXPR void do_assign_function_3b(const F& f, const Exp1& val1, const Exp2& val2, const Exp3& val3, const detail::terminal&, const Tag3& t3)
   {
      do_assign_function_3c(f, val1, val2, val3, t3);
   }
   template <class F, class Exp1, class Exp2, class Exp3, class Tag2, class Tag3>
   BOOST_MP_CXX14_CONSTEXPR void do_assign_function_3b(const F& f, const Exp1& val1, const Exp2& val2, const Exp3& val3, const Tag2& /*t2*/, const Tag3& t3)
   {
      typename Exp2::result_type t(val2);
      do_assign_function_3c(f, val1, BOOST_MP_MOVE(t), val3, t3);
   }
   template <class F, class Exp1, class Exp2, class Exp3>
   BOOST_MP_CXX14_CONSTEXPR void do_assign_function_3c(const F& f, const Exp1& val1, const Exp2& val2, const Exp3& val3, const detail::terminal&)
   {
      f(m_backend, function_arg_value(val1), function_arg_value(val2), function_arg_value(val3));
   }
   template <class F, class Exp1, class Exp2, class Exp3, class Tag3>
   BOOST_MP_CXX14_CONSTEXPR void do_assign_function_3c(const F& f, const Exp1& val1, const Exp2& val2, const Exp3& val3, const Tag3& /*t3*/)
   {
      typename Exp3::result_type t(val3);
      do_assign_function_3c(f, val1, val2, BOOST_MP_MOVE(t), detail::terminal());
   }

   template <class Exp>
   BOOST_MP_CXX14_CONSTEXPR void do_add(const Exp& e, const detail::terminal&)
   {
      using default_ops::eval_add;
      eval_add(m_backend, canonical_value(e.value()));
   }

   template <class Exp>
   BOOST_MP_CXX14_CONSTEXPR void do_add(const Exp& e, const detail::negate&)
   {
      typedef typename Exp::left_type left_type;
      do_subtract(e.left(), typename left_type::tag_type());
   }

   template <class Exp>
   BOOST_MP_CXX14_CONSTEXPR void do_add(const Exp& e, const detail::plus&)
   {
      typedef typename Exp::left_type left_type;
      typedef typename Exp::right_type right_type;
      do_add(e.left(), typename left_type::tag_type());
      do_add(e.right(), typename right_type::tag_type());
   }

   template <class Exp>
   BOOST_MP_CXX14_CONSTEXPR void do_add(const Exp& e, const detail::minus&)
   {
      typedef typename Exp::left_type left_type;
      typedef typename Exp::right_type right_type;
      do_add(e.left(), typename left_type::tag_type());
      do_subtract(e.right(), typename right_type::tag_type());
   }

   template <class Exp, class unknown>
   BOOST_MP_CXX14_CONSTEXPR void do_add(const Exp& e, const unknown&)
   {
      self_type temp(e);
      do_add(detail::expression<detail::terminal, self_type>(temp), detail::terminal());
   }

   template <class Exp>
   BOOST_MP_CXX14_CONSTEXPR void do_add(const Exp& e, const detail::add_immediates&)
   {
      using default_ops::eval_add;
      eval_add(m_backend, canonical_value(e.left().value()));
      eval_add(m_backend, canonical_value(e.right().value()));
   }
   template <class Exp>
   BOOST_MP_CXX14_CONSTEXPR void do_add(const Exp& e, const detail::subtract_immediates&)
   {
      using default_ops::eval_add;
      using default_ops::eval_subtract;
      eval_add(m_backend, canonical_value(e.left().value()));
      eval_subtract(m_backend, canonical_value(e.right().value()));
   }
   template <class Exp>
   BOOST_MP_CXX14_CONSTEXPR void do_subtract(const Exp& e, const detail::terminal&)
   {
      using default_ops::eval_subtract;
      eval_subtract(m_backend, canonical_value(e.value()));
   }

   template <class Exp>
   BOOST_MP_CXX14_CONSTEXPR void do_subtract(const Exp& e, const detail::negate&)
   {
      typedef typename Exp::left_type left_type;
      do_add(e.left(), typename left_type::tag_type());
   }

   template <class Exp>
   BOOST_MP_CXX14_CONSTEXPR void do_subtract(const Exp& e, const detail::plus&)
   {
      typedef typename Exp::left_type left_type;
      typedef typename Exp::right_type right_type;
      do_subtract(e.left(), typename left_type::tag_type());
      do_subtract(e.right(), typename right_type::tag_type());
   }

   template <class Exp>
   BOOST_MP_CXX14_CONSTEXPR void do_subtract(const Exp& e, const detail::minus&)
   {
      typedef typename Exp::left_type left_type;
      typedef typename Exp::right_type right_type;
      do_subtract(e.left(), typename left_type::tag_type());
      do_add(e.right(), typename right_type::tag_type());
   }
   template <class Exp>
   BOOST_MP_CXX14_CONSTEXPR void do_subtract(const Exp& e, const detail::add_immediates&)
   {
      using default_ops::eval_subtract;
      eval_subtract(m_backend, canonical_value(e.left().value()));
      eval_subtract(m_backend, canonical_value(e.right().value()));
   }
   template <class Exp>
   BOOST_MP_CXX14_CONSTEXPR void do_subtract(const Exp& e, const detail::subtract_immediates&)
   {
      using default_ops::eval_add;
      using default_ops::eval_subtract;
      eval_subtract(m_backend, canonical_value(e.left().value()));
      eval_add(m_backend, canonical_value(e.right().value()));
   }
   template <class Exp, class unknown>
   BOOST_MP_CXX14_CONSTEXPR void do_subtract(const Exp& e, const unknown&)
   {
      self_type temp(e);
      do_subtract(detail::expression<detail::terminal, self_type>(temp), detail::terminal());
   }

   template <class Exp>
   BOOST_MP_CXX14_CONSTEXPR void do_multiplies(const Exp& e, const detail::terminal&)
   {
      using default_ops::eval_multiply;
      eval_multiply(m_backend, canonical_value(e.value()));
   }

   template <class Exp>
   BOOST_MP_CXX14_CONSTEXPR void do_multiplies(const Exp& e, const detail::negate&)
   {
      typedef typename Exp::left_type left_type;
      do_multiplies(e.left(), typename left_type::tag_type());
      m_backend.negate();
   }

   template <class Exp>
   BOOST_MP_CXX14_CONSTEXPR void do_multiplies(const Exp& e, const detail::multiplies&)
   {
      typedef typename Exp::left_type left_type;
      typedef typename Exp::right_type right_type;
      do_multiplies(e.left(), typename left_type::tag_type());
      do_multiplies(e.right(), typename right_type::tag_type());
   }
   //
   // This rearrangement is disabled for integer types, the test on sizeof(Exp) is simply to make
   // the disable_if dependent on the template argument (the size of 1 can never occur in practice).
   //
   template <class Exp>
   BOOST_MP_CXX14_CONSTEXPR typename boost::disable_if_c<boost::multiprecision::number_category<self_type>::value == boost::multiprecision::number_kind_integer || sizeof(Exp) == 1>::type
      do_multiplies(const Exp& e, const detail::divides&)
   {
      typedef typename Exp::left_type left_type;
      typedef typename Exp::right_type right_type;
      do_multiplies(e.left(), typename left_type::tag_type());
      do_divide(e.right(), typename right_type::tag_type());
   }

   template <class Exp>
   BOOST_MP_CXX14_CONSTEXPR void do_multiplies(const Exp& e, const detail::multiply_immediates&)
   {
      using default_ops::eval_multiply;
      eval_multiply(m_backend, canonical_value(e.left().value()));
      eval_multiply(m_backend, canonical_value(e.right().value()));
   }
   //
   // This rearrangement is disabled for integer types, the test on sizeof(Exp) is simply to make
   // the disable_if dependent on the template argument (the size of 1 can never occur in practice).
   //
   template <class Exp>
   BOOST_MP_CXX14_CONSTEXPR typename boost::disable_if_c<boost::multiprecision::number_category<self_type>::value == boost::multiprecision::number_kind_integer || sizeof(Exp) == 1>::type
      do_multiplies(const Exp& e, const detail::divide_immediates&)
   {
      using default_ops::eval_multiply;
      using default_ops::eval_divide;
      eval_multiply(m_backend, canonical_value(e.left().value()));
      eval_divide(m_backend, canonical_value(e.right().value()));
   }
   template <class Exp, class unknown>
   BOOST_MP_CXX14_CONSTEXPR void do_multiplies(const Exp& e, const unknown&)
   {
      using default_ops::eval_multiply;
      self_type temp(e);
      eval_multiply(m_backend, temp.m_backend);
   }

   template <class Exp>
   BOOST_MP_CXX14_CONSTEXPR void do_divide(const Exp& e, const detail::terminal&)
   {
      using default_ops::eval_divide;
      eval_divide(m_backend, canonical_value(e.value()));
   }

   template <class Exp>
   BOOST_MP_CXX14_CONSTEXPR void do_divide(const Exp& e, const detail::negate&)
   {
      typedef typename Exp::left_type left_type;
      do_divide(e.left(), typename left_type::tag_type());
      m_backend.negate();
   }
   //
   // This rearrangement is disabled for integer types, the test on sizeof(Exp) is simply to make
   // the disable_if dependent on the template argument (the size of 1 can never occur in practice).
   //
   template <class Exp>
   BOOST_MP_CXX14_CONSTEXPR typename boost::disable_if_c<boost::multiprecision::number_category<self_type>::value == boost::multiprecision::number_kind_integer || sizeof(Exp) == 1>::type
      do_divide(const Exp& e, const detail::multiplies&)
   {
      typedef typename Exp::left_type left_type;
      typedef typename Exp::right_type right_type;
      do_divide(e.left(), typename left_type::tag_type());
      do_divide(e.right(), typename right_type::tag_type());
   }
   //
   // This rearrangement is disabled for integer types, the test on sizeof(Exp) is simply to make
   // the disable_if dependent on the template argument (the size of 1 can never occur in practice).
   //
   template <class Exp>
   BOOST_MP_CXX14_CONSTEXPR typename boost::disable_if_c<boost::multiprecision::number_category<self_type>::value == boost::multiprecision::number_kind_integer || sizeof(Exp) == 1>::type
      do_divide(const Exp& e, const detail::divides&)
   {
      typedef typename Exp::left_type left_type;
      typedef typename Exp::right_type right_type;
      do_divide(e.left(), typename left_type::tag_type());
      do_multiplies(e.right(), typename right_type::tag_type());
   }
   //
   // This rearrangement is disabled for integer types, the test on sizeof(Exp) is simply to make
   // the disable_if dependent on the template argument (the size of 1 can never occur in practice).
   //
   template <class Exp>
   BOOST_MP_CXX14_CONSTEXPR typename boost::disable_if_c<boost::multiprecision::number_category<self_type>::value == boost::multiprecision::number_kind_integer || sizeof(Exp) == 1>::type
      do_divides(const Exp& e, const detail::multiply_immediates&)
   {
      using default_ops::eval_divide;
      eval_divide(m_backend, canonical_value(e.left().value()));
      eval_divide(m_backend, canonical_value(e.right().value()));
   }
   //
   // This rearrangement is disabled for integer types, the test on sizeof(Exp) is simply to make
   // the disable_if dependent on the template argument (the size of 1 can never occur in practice).
   //
   template <class Exp>
   BOOST_MP_CXX14_CONSTEXPR typename boost::disable_if_c<boost::multiprecision::number_category<self_type>::value == boost::multiprecision::number_kind_integer || sizeof(Exp) == 1>::type
      do_divides(const Exp& e, const detail::divide_immediates&)
   {
      using default_ops::eval_multiply;
      using default_ops::eval_divide;
      eval_divide(m_backend, canonical_value(e.left().value()));
      mutiply(m_backend, canonical_value(e.right().value()));
   }

   template <class Exp, class unknown>
   BOOST_MP_CXX14_CONSTEXPR void do_divide(const Exp& e, const unknown&)
   {
      using default_ops::eval_multiply;
      self_type temp(e);
      eval_divide(m_backend, temp.m_backend);
   }

   template <class Exp>
   BOOST_MP_CXX14_CONSTEXPR void do_modulus(const Exp& e, const detail::terminal&)
   {
      BOOST_STATIC_ASSERT_MSG(number_category<Backend>::value == number_kind_integer, "The modulus operation is only valid for integer types");
      using default_ops::eval_modulus;
      eval_modulus(m_backend, canonical_value(e.value()));
   }

   template <class Exp, class Unknown>
   BOOST_MP_CXX14_CONSTEXPR void do_modulus(const Exp& e, const Unknown&)
   {
      BOOST_STATIC_ASSERT_MSG(number_category<Backend>::value == number_kind_integer, "The modulus operation is only valid for integer types");
      using default_ops::eval_modulus;
      self_type temp(e);
      eval_modulus(m_backend, canonical_value(temp));
   }

   template <class Exp>
   BOOST_MP_CXX14_CONSTEXPR void do_bitwise_and(const Exp& e, const detail::terminal&)
   {
      BOOST_STATIC_ASSERT_MSG(number_category<Backend>::value == number_kind_integer, "The bitwise & operation is only valid for integer types");
      using default_ops::eval_bitwise_and;
      eval_bitwise_and(m_backend, canonical_value(e.value()));
   }
   template <class Exp>
   BOOST_MP_CXX14_CONSTEXPR void do_bitwise_and(const Exp& e, const detail::bitwise_and&)
   {
      BOOST_STATIC_ASSERT_MSG(number_category<Backend>::value == number_kind_integer, "The bitwise & operation is only valid for integer types");
      typedef typename Exp::left_type left_type;
      typedef typename Exp::right_type right_type;
      do_bitwise_and(e.left(), typename left_type::tag_type());
      do_bitwise_and(e.right(), typename right_type::tag_type());
   }
   template <class Exp, class unknown>
   BOOST_MP_CXX14_CONSTEXPR void do_bitwise_and(const Exp& e, const unknown&)
   {
      BOOST_STATIC_ASSERT_MSG(number_category<Backend>::value == number_kind_integer, "The bitwise & operation is only valid for integer types");
      using default_ops::eval_bitwise_and;
      self_type temp(e);
      eval_bitwise_and(m_backend, temp.m_backend);
   }

   template <class Exp>
   BOOST_MP_CXX14_CONSTEXPR void do_bitwise_or(const Exp& e, const detail::terminal&)
   {
      BOOST_STATIC_ASSERT_MSG(number_category<Backend>::value == number_kind_integer, "The bitwise | operation is only valid for integer types");
      using default_ops::eval_bitwise_or;
      eval_bitwise_or(m_backend, canonical_value(e.value()));
   }
   template <class Exp>
   BOOST_MP_CXX14_CONSTEXPR void do_bitwise_or(const Exp& e, const detail::bitwise_or&)
   {
      BOOST_STATIC_ASSERT_MSG(number_category<Backend>::value == number_kind_integer, "The bitwise | operation is only valid for integer types");
      typedef typename Exp::left_type left_type;
      typedef typename Exp::right_type right_type;
      do_bitwise_or(e.left(), typename left_type::tag_type());
      do_bitwise_or(e.right(), typename right_type::tag_type());
   }
   template <class Exp, class unknown>
   BOOST_MP_CXX14_CONSTEXPR void do_bitwise_or(const Exp& e, const unknown&)
   {
      BOOST_STATIC_ASSERT_MSG(number_category<Backend>::value == number_kind_integer, "The bitwise | operation is only valid for integer types");
      using default_ops::eval_bitwise_or;
      self_type temp(e);
      eval_bitwise_or(m_backend, temp.m_backend);
   }

   template <class Exp>
   BOOST_MP_CXX14_CONSTEXPR void do_bitwise_xor(const Exp& e, const detail::terminal&)
   {
      BOOST_STATIC_ASSERT_MSG(number_category<Backend>::value == number_kind_integer, "The bitwise ^ operation is only valid for integer types");
      using default_ops::eval_bitwise_xor;
      eval_bitwise_xor(m_backend, canonical_value(e.value()));
   }
   template <class Exp>
   BOOST_MP_CXX14_CONSTEXPR void do_bitwise_xor(const Exp& e, const detail::bitwise_xor&)
   {
      BOOST_STATIC_ASSERT_MSG(number_category<Backend>::value == number_kind_integer, "The bitwise ^ operation is only valid for integer types");
      typedef typename Exp::left_type left_type;
      typedef typename Exp::right_type right_type;
      do_bitwise_xor(e.left(), typename left_type::tag_type());
      do_bitwise_xor(e.right(), typename right_type::tag_type());
   }
   template <class Exp, class unknown>
   BOOST_MP_CXX14_CONSTEXPR void do_bitwise_xor(const Exp& e, const unknown&)
   {
      BOOST_STATIC_ASSERT_MSG(number_category<Backend>::value == number_kind_integer, "The bitwise ^ operation is only valid for integer types");
      using default_ops::eval_bitwise_xor;
      self_type temp(e);
      eval_bitwise_xor(m_backend, temp.m_backend);
   }

   // Tests if the expression contains a reference to *this:
   template <class Exp>
   BOOST_MP_FORCEINLINE BOOST_MP_CXX14_CONSTEXPR bool contains_self(const Exp& e)const BOOST_NOEXCEPT
   {
      return contains_self(e, typename Exp::arity());
   }
   template <class Exp>
   BOOST_MP_FORCEINLINE BOOST_MP_CXX14_CONSTEXPR bool contains_self(const Exp& e, mpl::int_<0> const&)const BOOST_NOEXCEPT
   {
      return is_realy_self(e.value());
   }
   template <class Exp>
   BOOST_MP_FORCEINLINE BOOST_MP_CXX14_CONSTEXPR bool contains_self(const Exp& e, mpl::int_<1> const&)const BOOST_NOEXCEPT
   {
      typedef typename Exp::left_type child_type;
      return contains_self(e.left(), typename child_type::arity());
   }
   template <class Exp>
   BOOST_MP_FORCEINLINE BOOST_MP_CXX14_CONSTEXPR bool contains_self(const Exp& e, mpl::int_<2> const&)const BOOST_NOEXCEPT
   {
      typedef typename Exp::left_type child0_type;
      typedef typename Exp::right_type child1_type;
      return contains_self(e.left(), typename child0_type::arity())
         || contains_self(e.right(), typename child1_type::arity());
   }
   template <class Exp>
   BOOST_MP_FORCEINLINE BOOST_MP_CXX14_CONSTEXPR bool contains_self(const Exp& e, mpl::int_<3> const&)const BOOST_NOEXCEPT
   {
      typedef typename Exp::left_type child0_type;
      typedef typename Exp::middle_type child1_type;
      typedef typename Exp::right_type child2_type;
      return contains_self(e.left(), typename child0_type::arity())
         || contains_self(e.middle(), typename child1_type::arity())
         || contains_self(e.right(), typename child2_type::arity());
   }

   // Test if the expression is a reference to *this:
   template <class Exp>
   BOOST_MP_FORCEINLINE BOOST_CONSTEXPR bool is_self(const Exp& e)const BOOST_NOEXCEPT
   {
      return is_self(e, typename Exp::arity());
   }
   template <class Exp>
   BOOST_MP_FORCEINLINE BOOST_CONSTEXPR bool is_self(const Exp& e, mpl::int_<0> const&)const BOOST_NOEXCEPT
   {
      return is_realy_self(e.value());
   }
   template <class Exp, int v>
   BOOST_MP_FORCEINLINE BOOST_CONSTEXPR bool is_self(const Exp&, mpl::int_<v> const&)const BOOST_NOEXCEPT
   {
      return false;
   }

   template <class Val>
   BOOST_MP_FORCEINLINE BOOST_CONSTEXPR bool is_realy_self(const Val&)const BOOST_NOEXCEPT{ return false; }
   BOOST_MP_FORCEINLINE BOOST_CONSTEXPR bool is_realy_self(const self_type& v)const BOOST_NOEXCEPT{ return &v == this; }

   static BOOST_MP_FORCEINLINE BOOST_CONSTEXPR const Backend& function_arg_value(const self_type& v) BOOST_NOEXCEPT {  return v.backend();  }
   template <class Other, expression_template_option ET2>
   static BOOST_MP_FORCEINLINE BOOST_CONSTEXPR const Other& function_arg_value(const number<Other, ET2>& v) BOOST_NOEXCEPT {  return v.backend();  }
   template <class V>
   static BOOST_MP_FORCEINLINE BOOST_CONSTEXPR const V& function_arg_value(const V& v) BOOST_NOEXCEPT {  return v;  }
   template <class A1, class A2, class A3, class A4>
   static BOOST_MP_FORCEINLINE const A1& function_arg_value(const detail::expression<detail::terminal, A1, A2, A3, A4>& exp) BOOST_NOEXCEPT { return exp.value(); }
   template <class A2, class A3, class A4>
   static BOOST_MP_FORCEINLINE BOOST_CONSTEXPR const Backend& function_arg_value(const detail::expression<detail::terminal, number<Backend>, A2, A3, A4>& exp) BOOST_NOEXCEPT { return exp.value().backend(); }
   Backend m_backend;

public:
   //
   // These shouldn't really need to be public, or even member functions, but it makes implementing
   // the non-member operators way easier if they are:
   //
   static BOOST_MP_FORCEINLINE BOOST_CONSTEXPR const Backend& canonical_value(const self_type& v) BOOST_NOEXCEPT {  return v.m_backend;  }
   template <class B2, expression_template_option ET>
   static BOOST_MP_FORCEINLINE BOOST_CONSTEXPR const B2& canonical_value(const number<B2, ET>& v) BOOST_NOEXCEPT {  return v.backend();  }
   template <class V>
   static BOOST_MP_FORCEINLINE BOOST_CONSTEXPR typename boost::disable_if<is_same<typename detail::canonical<V, Backend>::type, V>, typename detail::canonical<V, Backend>::type>::type
      canonical_value(const V& v) BOOST_NOEXCEPT {  return static_cast<typename detail::canonical<V, Backend>::type>(v);  }
   template <class V>
   static BOOST_MP_FORCEINLINE BOOST_CONSTEXPR typename boost::enable_if<is_same<typename detail::canonical<V, Backend>::type, V>, const V&>::type
      canonical_value(const V& v) BOOST_NOEXCEPT {  return v;  }
   static BOOST_MP_FORCEINLINE typename detail::canonical<std::string, Backend>::type canonical_value(const std::string& v) BOOST_NOEXCEPT {  return v.c_str();  }

};

template <class Backend, expression_template_option ExpressionTemplates>
inline std::ostream& operator << (std::ostream& os, const number<Backend, ExpressionTemplates>& r)
{
   std::streamsize d = os.precision();
   std::string s = r.str(d, os.flags());
   std::streamsize ss = os.width();
   if(ss > static_cast<std::streamsize>(s.size()))
   {
      char fill = os.fill();
      if((os.flags() & std::ios_base::left) == std::ios_base::left)
         s.append(static_cast<std::string::size_type>(ss - s.size()), fill);
      else
         s.insert(static_cast<std::string::size_type>(0), static_cast<std::string::size_type>(ss - s.size()), fill);
   }
   return os << s;
}

namespace detail{

template <class tag, class A1, class A2, class A3, class A4>
inline std::ostream& operator << (std::ostream& os, const expression<tag, A1, A2, A3, A4>& r)
{
   typedef typename expression<tag, A1, A2, A3, A4>::result_type value_type;
   value_type temp(r);
   return os << temp;
}
//
// What follows is the input streaming code: this is not "proper" iostream code at all
// but that's fiendishly hard to write when dealing with multiple backends all
// with different requirements... yes we could deligate this to the backend author...
// but we really want backends to be EASY to write!
// For now just pull in all the characters that could possibly form the number
// and let the backend's string parser make use of it.  This fixes most use cases
// including CSV type formats such as those used by the Random lib.
//
inline std::string read_string_while(std::istream& is, std::string const& permitted_chars)
{
   std::ios_base::iostate state = std::ios_base::goodbit;
   const std::istream::sentry sentry_check(is);
   std::string result;

   if(sentry_check)
   {
      int c = is.rdbuf()->sgetc();

      for(;; c = is.rdbuf()->snextc())
         if(std::istream::traits_type::eq_int_type(std::istream::traits_type::eof(), c))
         { // end of file:
            state |= std::ios_base::eofbit;
            break;
         }
         else if(permitted_chars.find_first_of(std::istream::traits_type::to_char_type(c)) == std::string::npos)
         {
            // Invalid numeric character, stop reading:
            //is.rdbuf()->sputbackc(static_cast<char>(c));
            break;
         }
         else
         {
            result.append(1, std::istream::traits_type::to_char_type(c));
         }
   }

   if(!result.size())
      state |= std::ios_base::failbit;
   is.setstate(state);
   return result;
}

} // namespace detail

template <class Backend, expression_template_option ExpressionTemplates>
inline std::istream& operator >> (std::istream& is, number<Backend, ExpressionTemplates>& r)
{
   bool hex_format = (is.flags() & std::ios_base::hex) == std::ios_base::hex;
   bool oct_format = (is.flags() & std::ios_base::oct) == std::ios_base::oct;
   std::string s;
   switch(boost::multiprecision::number_category<number<Backend, ExpressionTemplates> >::value)
   {
   case boost::multiprecision::number_kind_integer:
      if(oct_format)
         s = detail::read_string_while(is, "+-01234567");
      else if(hex_format)
         s = detail::read_string_while(is, "+-xXabcdefABCDEF0123456789");
      else
         s = detail::read_string_while(is, "+-0123456789");
      break;
   case boost::multiprecision::number_kind_floating_point:
      s = detail::read_string_while(is, "+-eE.0123456789infINFnanNANinfinityINFINITY");
      break;
   default:
      is >> s;
   }
   if(s.size())
   {
      if(hex_format && (number_category<Backend>::value == number_kind_integer) && ((s[0] != '0') || (s[1] != 'x')))
         s.insert(s.find_first_not_of("+-"), "0x");
      if(oct_format && (number_category<Backend>::value == number_kind_integer) && (s[0] != '0'))
         s.insert(s.find_first_not_of("+-"), "0");
      r.assign(s);
   }
   else if(!is.fail())
      is.setstate(std::istream::failbit);
   return is;
}

template <class Backend, expression_template_option ExpressionTemplates>
BOOST_MP_FORCEINLINE BOOST_MP_CXX14_CONSTEXPR void swap(number<Backend, ExpressionTemplates>& a, number<Backend, ExpressionTemplates>& b)
   BOOST_MP_NOEXCEPT_IF(noexcept(std::declval<number<Backend, ExpressionTemplates>&>() = std::declval<number<Backend, ExpressionTemplates>&>()))
{
   a.swap(b);
}
//
// Boost.Hash support, just call hash_value for the backend, which may or may not be supported:
//
template <class Backend, expression_template_option ExpressionTemplates>
inline std::size_t hash_value(const number<Backend, ExpressionTemplates>& val)
{
   return hash_value(val.backend());
}

}  // namespace multiprecision

template <class T>
class rational;

template <class Backend, multiprecision::expression_template_option ExpressionTemplates>
inline std::istream& operator >> (std::istream& is, rational<multiprecision::number<Backend, ExpressionTemplates> >& r)
{
   std::string s1;
   multiprecision::number<Backend, ExpressionTemplates> v1, v2;
   char c;
   bool have_hex = false;
   bool hex_format = (is.flags() & std::ios_base::hex) == std::ios_base::hex;
   bool oct_format = (is.flags() & std::ios_base::oct) == std::ios_base::oct;

   while((EOF != (c = static_cast<char>(is.peek()))) && (c == 'x' || c == 'X' || c == '-' || c == '+' || (c >= '0' && c <= '9') || (have_hex && (c >= 'a' && c <= 'f')) || (have_hex && (c >= 'A' && c <= 'F'))))
   {
      if(c == 'x' || c == 'X')
         have_hex = true;
      s1.append(1, c);
      is.get();
   }
   if(hex_format && ((s1[0] != '0') || (s1[1] != 'x')))
      s1.insert(static_cast<std::string::size_type>(0), "0x");
   if(oct_format && (s1[0] != '0'))
      s1.insert(static_cast<std::string::size_type>(0), "0");
   v1.assign(s1);
   s1.erase();
   if(c == '/')
   {
      is.get();
      while((EOF != (c = static_cast<char>(is.peek()))) && (c == 'x' || c == 'X' || c == '-' || c == '+' || (c >= '0' && c <= '9') || (have_hex && (c >= 'a' && c <= 'f')) || (have_hex && (c >= 'A' && c <= 'F'))))
      {
         if(c == 'x' || c == 'X')
            have_hex = true;
         s1.append(1, c);
         is.get();
      }
      if(hex_format && ((s1[0] != '0') || (s1[1] != 'x')))
         s1.insert(static_cast<std::string::size_type>(0), "0x");
      if(oct_format && (s1[0] != '0'))
         s1.insert(static_cast<std::string::size_type>(0), "0");
      v2.assign(s1);
   }
   else
      v2 = 1;
   r.assign(v1, v2);
   return is;
}

template <class T, multiprecision::expression_template_option ExpressionTemplates>
inline multiprecision::number<T, ExpressionTemplates> numerator(const rational<multiprecision::number<T, ExpressionTemplates> >& a)
{
   return a.numerator();
}

template <class T, multiprecision::expression_template_option ExpressionTemplates>
inline multiprecision::number<T, ExpressionTemplates> denominator(const rational<multiprecision::number<T, ExpressionTemplates> >& a)
{
   return a.denominator();
}

template <class T, multiprecision::expression_template_option ExpressionTemplates>
inline std::size_t hash_value(const rational<multiprecision::number<T, ExpressionTemplates> >& val)
{
   std::size_t result = hash_value(val.numerator());
   boost::hash_combine(result, hash_value(val.denominator()));
   return result;
}

namespace multiprecision
{

template <class I>
struct component_type<boost::rational<I> >
{
   typedef I type;
};

}

#ifdef BOOST_MSVC
#pragma warning(pop)
#endif

} // namespaces

#ifndef BOOST_NO_CXX11_HDR_FUNCTIONAL

#include <functional>

namespace std {

   template <class Backend, boost::multiprecision::expression_template_option ExpressionTemplates>
   struct hash<boost::multiprecision::number<Backend, ExpressionTemplates> >
   {
      std::size_t operator()(const boost::multiprecision::number<Backend, ExpressionTemplates>& val)const { return hash_value(val); }
   };
   template <class Backend, boost::multiprecision::expression_template_option ExpressionTemplates>
   struct hash<boost::rational<boost::multiprecision::number<Backend, ExpressionTemplates> > >
   {
      std::size_t operator()(const boost::rational<boost::multiprecision::number<Backend, ExpressionTemplates> >& val)const 
      { 
         std::size_t result = hash_value(val.numerator());
         boost::hash_combine(result, hash_value(val.denominator()));
         return result; 
      }
   };

}

#endif

#include <boost/multiprecision/detail/ublas_interop.hpp>

#endif<|MERGE_RESOLUTION|>--- conflicted
+++ resolved
@@ -971,26 +971,15 @@
    //
    // Direct access to the underlying backend:
    //
-<<<<<<< HEAD
-   BOOST_MP_FORCEINLINE BOOST_MP_CXX14_CONSTEXPR Backend& backend() BOOST_NOEXCEPT
-   {
-      return m_backend;
-   }
-   BOOST_MP_FORCEINLINE BOOST_CONSTEXPR const Backend& backend()const BOOST_NOEXCEPT
-   {
-      return m_backend;
-   }
-=======
 #if !(defined(BOOST_NO_CXX11_RVALUE_REFERENCES) || BOOST_WORKAROUND(BOOST_GCC, < 50000))
-   BOOST_MP_FORCEINLINE Backend&              backend()& BOOST_NOEXCEPT               { return m_backend; }
-   BOOST_MP_FORCEINLINE BOOST_CONSTEXPR const Backend& backend()const& BOOST_NOEXCEPT { return m_backend; }
-   BOOST_MP_FORCEINLINE Backend&&             backend()&& BOOST_NOEXCEPT              { return static_cast<Backend&&>(m_backend); }
-   BOOST_MP_FORCEINLINE Backend const&&       backend()const&& BOOST_NOEXCEPT         { return static_cast<Backend const&&>(m_backend); }
+   BOOST_MP_FORCEINLINE BOOST_MP_CXX14_CONSTEXPR Backend&              backend()& BOOST_NOEXCEPT               { return m_backend; }
+   BOOST_MP_FORCEINLINE BOOST_CONSTEXPR const Backend&                 backend()const& BOOST_NOEXCEPT          { return m_backend; }
+   BOOST_MP_FORCEINLINE BOOST_MP_CXX14_CONSTEXPR Backend&&             backend()&& BOOST_NOEXCEPT              { return static_cast<Backend&&>(m_backend); }
+   BOOST_MP_FORCEINLINE BOOST_MP_CXX14_CONSTEXPR Backend const&&       backend()const&& BOOST_NOEXCEPT         { return static_cast<Backend const&&>(m_backend); }
 #else
    BOOST_MP_FORCEINLINE Backend&              backend() BOOST_NOEXCEPT { return m_backend; }
    BOOST_MP_FORCEINLINE BOOST_CONSTEXPR const Backend& backend()const BOOST_NOEXCEPT { return m_backend; }
 #endif
->>>>>>> d434cf99
    //
    // Complex number real and imag:
    //
