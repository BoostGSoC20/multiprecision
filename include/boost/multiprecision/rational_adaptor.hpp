--- conflicted
+++ resolved
@@ -43,13 +43,8 @@
    rational_adaptor(const IntBackend& o) BOOST_MP_NOEXCEPT_IF(noexcept(rational_type(std::declval<const IntBackend&>()))) : m_value(o) {}
 
    template <class U>
-<<<<<<< HEAD
-   rational_adaptor(const U& u, typename enable_if_c<is_convertible<U, IntBackend>::value>::type* = 0) 
-      : m_value(static_cast<integer_type>(u)){}
-=======
    rational_adaptor(const U& u, typename enable_if_c<is_convertible<U, IntBackend>::value>::type* = 0)
        : m_value(static_cast<integer_type>(u)) {}
->>>>>>> faf3c1a0
    template <class U>
    explicit rational_adaptor(const U& u,
                              typename enable_if_c<
