///////////////////////////////////////////////////////////////
//  Copyright 2013 John Maddock. Distributed under the Boost
//  Software License, Version 1.0. (See accompanying file
//  LICENSE_1_0.txt or copy at https://www.boost.org/LICENSE_1_0.txt

#ifndef BOOST_MULTIPRECISION_CPP_BIN_FLOAT_TRANSCENDENTAL_HPP
#define BOOST_MULTIPRECISION_CPP_BIN_FLOAT_TRANSCENDENTAL_HPP

namespace boost { namespace multiprecision { namespace backends {

template <unsigned Digits, digit_base_type DigitBase, class Allocator, class Exponent, Exponent MinE, Exponent MaxE>
void eval_exp_taylor(cpp_bin_float<Digits, DigitBase, Allocator, Exponent, MinE, MaxE>& res, const cpp_bin_float<Digits, DigitBase, Allocator, Exponent, MinE, MaxE>& arg)
{
   static const int bits = cpp_bin_float<Digits, DigitBase, Allocator, Exponent, MinE, MaxE>::bit_count;
   //
   // Taylor series for small argument, note returns exp(x) - 1:
   //
   res = limb_type(0);
   cpp_bin_float<Digits, DigitBase, Allocator, Exponent, MinE, MaxE> num(arg), denom, t;
   denom = limb_type(1);
   eval_add(res, num);

   for (unsigned k = 2;; ++k)
   {
      eval_multiply(denom, k);
      eval_multiply(num, arg);
      eval_divide(t, num, denom);
      eval_add(res, t);
      if (eval_is_zero(t) || (res.exponent() - bits > t.exponent()))
         break;
   }
}

template <unsigned Digits, digit_base_type DigitBase, class Allocator, class Exponent, Exponent MinE, Exponent MaxE>
void eval_exp(cpp_bin_float<Digits, DigitBase, Allocator, Exponent, MinE, MaxE>& res, const cpp_bin_float<Digits, DigitBase, Allocator, Exponent, MinE, MaxE>& arg)
{
   //
   // This is based on MPFR's method, let:
   //
   // n = floor(x / ln(2))
   //
   // Then:
   //
   // r = x - n ln(2) : 0 <= r < ln(2)
   //
   // We can reduce r further by dividing by 2^k, with k ~ sqrt(n),
   // so if:
   //
   // e0 = exp(r / 2^k) - 1
   //
   // With e0 evaluated by taylor series for small arguments, then:
   //
   // exp(x) = 2^n (1 + e0)^2^k
   //
   // Note that to preserve precision we actually square (1 + e0) k times, calculating
   // the result less one each time, i.e.
   //
   // (1 + e0)^2 - 1 = e0^2 + 2e0
   //
   // Then add the final 1 at the end, given that e0 is small, this effectively wipes
   // out the error in the last step.
   //
   using default_ops::eval_add;
   using default_ops::eval_convert_to;
   using default_ops::eval_increment;
   using default_ops::eval_multiply;
   using default_ops::eval_subtract;

   int  type  = eval_fpclassify(arg);
   bool isneg = eval_get_sign(arg) < 0;
   if (type == (int)FP_NAN)
   {
      res   = arg;
      errno = EDOM;
      return;
   }
   else if (type == (int)FP_INFINITE)
   {
      res = arg;
      if (isneg)
         res = limb_type(0u);
      else
         res = arg;
      return;
   }
   else if (type == (int)FP_ZERO)
   {
      res = limb_type(1);
      return;
   }
   cpp_bin_float<Digits, DigitBase, Allocator, Exponent, MinE, MaxE> t, n;
   if (isneg)
   {
      t = arg;
      t.negate();
      eval_exp(res, t);
      t.swap(res);
      res = limb_type(1);
      eval_divide(res, t);
      return;
   }

   eval_divide(n, arg, default_ops::get_constant_ln2<cpp_bin_float<Digits, DigitBase, Allocator, Exponent, MinE, MaxE> >());
   eval_floor(n, n);
   eval_multiply(t, n, default_ops::get_constant_ln2<cpp_bin_float<Digits, DigitBase, Allocator, Exponent, MinE, MaxE> >());
   eval_subtract(t, arg);
   t.negate();
<<<<<<< HEAD
   if(eval_get_sign(t) < 0)
=======
   if (t.compare(default_ops::get_constant_ln2<cpp_bin_float<Digits, DigitBase, Allocator, Exponent, MinE, MaxE> >()) > 0)
   {
      // There are some rare cases where the multiply rounds down leaving a remainder > ln2
      // See https://github.com/boostorg/multiprecision/issues/120
      eval_increment(n);
      t = limb_type(0);
   }
   if (eval_get_sign(t) < 0)
>>>>>>> faf3c1a0
   {
      // There are some very rare cases where arg/ln2 is an integer, and the subsequent multiply
      // rounds up, in that situation t ends up negative at this point which breaks our invariants below:
      t = limb_type(0);
   }
<<<<<<< HEAD
   BOOST_ASSERT(t.compare(default_ops::get_constant_ln2<cpp_bin_float<Digits, DigitBase, Allocator, Exponent, MinE, MaxE> >()) < 0);
=======
>>>>>>> faf3c1a0

   Exponent k, nn;
   eval_convert_to(&nn, n);

   if (nn == (std::numeric_limits<Exponent>::max)())
   {
      // The result will necessarily oveflow:
      res = std::numeric_limits<number<cpp_bin_float<Digits, DigitBase, Allocator, Exponent, MinE, MaxE> > >::infinity().backend();
      return;
   }

   BOOST_ASSERT(t.compare(default_ops::get_constant_ln2<cpp_bin_float<Digits, DigitBase, Allocator, Exponent, MinE, MaxE> >()) < 0);

   k = nn ? Exponent(1) << (msb(nn) / 2) : 0;
   k = (std::min)(k, (Exponent)(cpp_bin_float<Digits, DigitBase, Allocator, Exponent, MinE, MaxE>::bit_count / 4));
   eval_ldexp(t, t, -k);

   eval_exp_taylor(res, t);
   //
   // Square 1 + res k times:
   //
   for (Exponent s = 0; s < k; ++s)
   {
      t.swap(res);
      eval_multiply(res, t, t);
      eval_ldexp(t, t, 1);
      eval_add(res, t);
   }
   eval_add(res, limb_type(1));
   eval_ldexp(res, res, nn);
}

}}} // namespace boost::multiprecision::backends

#endif<|MERGE_RESOLUTION|>--- conflicted
+++ resolved
@@ -105,9 +105,6 @@
    eval_multiply(t, n, default_ops::get_constant_ln2<cpp_bin_float<Digits, DigitBase, Allocator, Exponent, MinE, MaxE> >());
    eval_subtract(t, arg);
    t.negate();
-<<<<<<< HEAD
-   if(eval_get_sign(t) < 0)
-=======
    if (t.compare(default_ops::get_constant_ln2<cpp_bin_float<Digits, DigitBase, Allocator, Exponent, MinE, MaxE> >()) > 0)
    {
       // There are some rare cases where the multiply rounds down leaving a remainder > ln2
@@ -116,16 +113,11 @@
       t = limb_type(0);
    }
    if (eval_get_sign(t) < 0)
->>>>>>> faf3c1a0
    {
       // There are some very rare cases where arg/ln2 is an integer, and the subsequent multiply
       // rounds up, in that situation t ends up negative at this point which breaks our invariants below:
       t = limb_type(0);
    }
-<<<<<<< HEAD
-   BOOST_ASSERT(t.compare(default_ops::get_constant_ln2<cpp_bin_float<Digits, DigitBase, Allocator, Exponent, MinE, MaxE> >()) < 0);
-=======
->>>>>>> faf3c1a0
 
    Exponent k, nn;
    eval_convert_to(&nn, n);
