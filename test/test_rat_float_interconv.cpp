--- conflicted
+++ resolved
@@ -86,11 +86,7 @@
 template <class Float, class Rat>
 void do_round_trip(const Float& val)
 {
-<<<<<<< HEAD
-#ifndef BOOST_NO_CXX11_EXPLICIT_CONVERSION_OPERATORS
-=======
 #ifndef BOOST_MP_NO_CXX11_EXPLICIT_CONVERSION_OPERATORS
->>>>>>> faf3c1a0
    BOOST_MATH_STD_USING
    Rat   rat(val);
    Float new_f(rat);
@@ -100,11 +96,7 @@
    // (0.25ulp) from rat and check that it rounds to the same value:
    //
    typename exponent_type<Float>::type e;
-<<<<<<< HEAD
-   Float t = frexp(val, &e);
-=======
    Float                               t = frexp(val, &e);
->>>>>>> faf3c1a0
    (void)t; // warning suppression
    e -= std::numeric_limits<Float>::digits + 2;
    BOOST_ASSERT(val == (val + ldexp(Float(1), e)));
@@ -144,11 +136,7 @@
 template <class Float, class Rat>
 void test_round_trip()
 {
-<<<<<<< HEAD
-#ifndef BOOST_NO_CXX11_EXPLICIT_CONVERSION_OPERATORS
-=======
 #ifndef BOOST_MP_NO_CXX11_EXPLICIT_CONVERSION_OPERATORS
->>>>>>> faf3c1a0
    std::cout << "Testing types " << typeid(Float).name() << " <<==>> " << typeid(Rat).name() << std::endl;
    std::cout << "digits = " << std::numeric_limits<Float>::digits << std::endl;
    std::cout << "digits10 = " << std::numeric_limits<Float>::digits10 << std::endl;
@@ -172,11 +160,7 @@
       do_round_trip<Float, Rat>(Float(1 / val));
       do_round_trip<Float, Rat>(Float(-1 / val));
       count += 4;
-<<<<<<< HEAD
-      if(boost::detail::test_errors() > 100)
-=======
       if (boost::detail::test_errors() > 100)
->>>>>>> faf3c1a0
          break;
    }
 
@@ -207,11 +191,7 @@
 template <class Float, class Rat>
 void test_random_rationals()
 {
-<<<<<<< HEAD
-#ifndef BOOST_NO_CXX11_EXPLICIT_CONVERSION_OPERATORS
-=======
 #ifndef BOOST_MP_NO_CXX11_EXPLICIT_CONVERSION_OPERATORS
->>>>>>> faf3c1a0
    std::cout << "Testing types " << typeid(Float).name() << " <<==>> " << typeid(Rat).name() << std::endl;
    std::cout << "digits = " << std::numeric_limits<Float>::digits << std::endl;
    std::cout << "digits10 = " << std::numeric_limits<Float>::digits10 << std::endl;
@@ -224,15 +204,11 @@
 
    int count = 0;
 
-<<<<<<< HEAD
-   while(boost::chrono::duration_cast<boost::chrono::duration<double> >(w.elapsed()).count() < 200)
-=======
 #ifndef CI_SUPPRESS_KNOWN_ISSUES
    while (boost::chrono::duration_cast<boost::chrono::duration<double> >(w.elapsed()).count() < 200)
 #else
    while (boost::chrono::duration_cast<boost::chrono::duration<double> >(w.elapsed()).count() < 50)
 #endif
->>>>>>> faf3c1a0
    {
       Rat   rat(generate_random_int<i_type>(), generate_random_int<i_type>());
       Float f(rat);
@@ -256,11 +232,7 @@
       {
          // Values were equal... nothing to test.
       }
-<<<<<<< HEAD
-      if(boost::detail::test_errors() > 100)
-=======
       if (boost::detail::test_errors() > 100)
->>>>>>> faf3c1a0
          break;
    }
 
