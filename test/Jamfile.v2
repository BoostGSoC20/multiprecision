# copyright John Maddock 2011
# Distributed under the Boost Software License, Version 1.0.
# (See accompanying file LICENSE_1_0.txt or copy at
# http://www.boost.org/LICENSE_1_0.txt.

import testing ;
import modules ;
import path ;
import ../../config/checks/config : requires ;

local ntl-path = [ modules.peek : NTL_PATH ] ;
local gmp_path = [ modules.peek : GMP_PATH ] ;
local mpfr_path = [ modules.peek : MPFR_PATH ] ;
local mpfi_path = [ modules.peek : MPFI_PATH ] ;
local tommath_path = [ modules.peek : TOMMATH_PATH ] ;


#######################################################################################
#
#  NOTE: Because these tests take a fair while to build and run, they are split up into
#        multiple smaller test suites which are:
#
#        arithmetic_tests
#        functions_and_limits
#        conversions
#        cpp_int_tests
#        misc
#        specfun
#        compile_fail
#        concepts
#        examples
#        
#        You can run an individual suite by passing it's name to b2 on the command line.
#        Or you can run all except the "specfun" tests (which are very slow) by not specifying anything.
#
#        Please make sure that any new tests are added to one of the test suites, and that the
#        build times for the various suites are reasonably balanced: otherwise the CI builds
#        will time out if one suite contains too many.
#
#######################################################################################################

path-constant here : . ;

project : requirements
   <include>$(gmp_path)
   <include>$(gmp_path)/mpfr
   <include>$(gmp_path)/gmpfrxx
   <include>$(mpfr_path)
   <include>$(mpfi_path)
   <include>$(mpfi_path)/src
   <include>$(tommath_path)
   <include>../include
   <include>../../..
   # We set these to make it easier to set up and test GMP and MPFR under Win32:
   <toolset>msvc:<runtime-link>static
   <toolset>msvc:<link>static
   <toolset>msvc:<warnings>all
   <toolset>msvc:<cxxflags>/fp\:precise
   <toolset>intel-win:<runtime-link>static
   <toolset>intel-win:<link>static
   <toolset>clang-win:<link>static
   
   # Assembler error "File too big" caused by lots of C++ templates, for example, math/floating_point_examples.cpp.
   # Some projects on some toolsets may require
   #   <toolset>gcc-mingw:<cxxflags>\"-Wa,-mbig-obj\"
   # See https://digitalkarabela.com/mingw-w64-how-to-fix-file-too-big-too-many-sections/
   # <toolset>gcc-mingw:<cxxflags>-Wa,-mbig-obj # Some projects may overflow assembler and require equivalent of MSVC /bigobj.
   # Requires version 2.30 of GNU binutils.
   # Best applied only to projects that require this, see multiprecision/example  run math/floating_point_examples.cpp.
   
   # Speed up compiles:
   <toolset>msvc:<debug-symbols>off
   <toolset>intel:<debug-symbols>off
   <toolset>gcc:<cxxflags>-Wall
   <toolset>gcc:<cxxflags>-Wextra
   <toolset>intel:<define>SLOW_COMPILER
   <toolset>msvc,<optimization>off:<cxxflags>-RTC1
   # We can't yet enable this - it breaks the STL in some tests...
   #<toolset>msvc,<optimization>off:<cxxflags>-RTCc
   #<toolset>msvc,<optimization>off:<define>_ALLOW_RTCc_IN_STL
   ;

local enable-specfun = [ MATCH (--enable-specfun) : [ modules.peek : ARGV ] ] ;
local disable-concepts = [ MATCH (--disable-concepts) : [ modules.peek : ARGV ] ] ;

lib gmp : : <search>$(gmp_path) ;
lib mpfr : : <search>$(gmp_path) <search>$(mpfr_path) <search>$(mpfr_path)/build.vc10/lib/Win32/Debug ;
lib mpfi : : <search>$(gmp_path) <search>$(mpfr_path) <search>$(mpfr_path)/build.vc10/lib/Win32/Debug <search>$(mpfi_path) <search>$(mpfi_path)/src ;
lib quadmath ;
lib mpc ;

if $(tommath_path)
{
   lib tommath : [ GLOB $(tommath_path) : *.c ] ;
   TOMMATH = tommath ;
}
else
{
   lib tommath : : <search>$(tommath_path) ;
   TOMMATH = tommath ;
}

lib no_eh_support : no_eh_test_support.cpp ;

test-suite arithmetic_tests :

   [ run test_arithmetic_backend_concept.cpp no_eh_support ]

   [ run test_arithmetic_cpp_dec_float_1.cpp no_eh_support ]
   [ run test_arithmetic_cpp_dec_float_2.cpp no_eh_support ]
   [ run test_arithmetic_cpp_dec_float_3.cpp no_eh_support ]
   [ run test_arithmetic_cpp_dec_float_3m.cpp no_eh_support ]

   [ run test_arithmetic_cpp_bin_float_1.cpp no_eh_support ]
   [ run test_arithmetic_cpp_bin_float_2.cpp no_eh_support ]
   [ run test_arithmetic_cpp_bin_float_2m.cpp no_eh_support ]
   [ run test_arithmetic_cpp_bin_float_3.cpp no_eh_support ]

   [ run test_arithmetic_mpf_50.cpp gmp no_eh_support : : : [ check-target-builds ../config//has_gmp : : <build>no ] ]
   [ run test_arithmetic_mpf.cpp gmp no_eh_support : : : [ check-target-builds ../config//has_gmp : : <build>no ] ]
   [ run test_arithmetic_mpz.cpp gmp no_eh_support : : : [ check-target-builds ../config//has_gmp : : <build>no ] ]
   [ run test_arithmetic_mpz_rat.cpp gmp no_eh_support : : : [ check-target-builds ../config//has_gmp : : <build>no ] ]
   [ run test_arithmetic_mpz_br.cpp gmp no_eh_support : : : [ check-target-builds ../config//has_gmp : : <build>no ] ]
   [ run test_arithmetic_mpq.cpp gmp no_eh_support : : : [ check-target-builds ../config//has_gmp : : <build>no ] ]

   [ run test_arithmetic_mpfr.cpp mpfr gmp no_eh_support : : : [ check-target-builds ../config//has_mpfr : : <build>no ] ]
   [ run test_arithmetic_mpfr_50.cpp mpfr gmp no_eh_support : : : [ check-target-builds ../config//has_mpfr : : <build>no ] ]
   [ run test_arithmetic_mpfr_50_static.cpp mpfr gmp no_eh_support : : : [ check-target-builds ../config//has_mpfr : : <build>no ] ]

   [ run test_arithmetic_tommath.cpp $(TOMMATH) no_eh_support : : : [ check-target-builds ../config//has_tommath : : <build>no ] ]
   [ run test_arithmetic_tommath_rat.cpp $(TOMMATH) no_eh_support : : : [ check-target-builds ../config//has_tommath : : <build>no ] ]
   [ run test_arithmetic_tommath_br.cpp $(TOMMATH) no_eh_support : : : [ check-target-builds ../config//has_tommath : : <build>no ] ]

   [ run test_arithmetic_cpp_int_1.cpp no_eh_support : : : <toolset>msvc:<cxxflags>-bigobj ]
   [ run test_arithmetic_cpp_int_2.cpp no_eh_support ]
   [ run test_arithmetic_cpp_int_3.cpp no_eh_support ]
   [ run test_arithmetic_cpp_int_4.cpp no_eh_support ]
   [ run test_arithmetic_cpp_int_5.cpp no_eh_support ]
   [ run test_arithmetic_cpp_int_6.cpp no_eh_support ]
   [ run test_arithmetic_cpp_int_7.cpp no_eh_support ]
   [ run test_arithmetic_cpp_int_8.cpp no_eh_support ]
   [ run test_arithmetic_cpp_int_9.cpp no_eh_support ]
   [ run test_arithmetic_cpp_int_10.cpp no_eh_support ]
   [ run test_arithmetic_cpp_int_11.cpp no_eh_support ]
   [ run test_arithmetic_cpp_int_12.cpp no_eh_support ]
   [ run test_arithmetic_cpp_int_13.cpp no_eh_support ]
   [ run test_arithmetic_cpp_int_14.cpp no_eh_support ]
   [ run test_arithmetic_cpp_int_15.cpp no_eh_support ]
   [ run test_arithmetic_cpp_int_16.cpp no_eh_support ]
   [ run test_arithmetic_cpp_int_17.cpp no_eh_support ]
   [ run test_arithmetic_cpp_int_18.cpp no_eh_support ]
   [ run test_arithmetic_cpp_int_19.cpp no_eh_support ]
   [ run test_arithmetic_cpp_int_br.cpp no_eh_support ]

   [ run test_arithmetic_ab_1.cpp no_eh_support ]
   [ run test_arithmetic_ab_2.cpp no_eh_support ]
   [ run test_arithmetic_ab_3.cpp no_eh_support ]

   [ run test_cpp_dec_float_round.cpp no_eh_support ]

   [ run test_arithmetic_logged_1.cpp no_eh_support ]
   [ run test_arithmetic_logged_2.cpp no_eh_support ]

   [ run test_arithmetic_dbg_adptr1.cpp no_eh_support ]
   [ run test_arithmetic_dbg_adptr1m.cpp no_eh_support ]
   [ run test_arithmetic_dbg_adptr2.cpp no_eh_support ]

   [ run test_arithmetic_mpfi_50.cpp mpfi mpfr gmp no_eh_support : : : [ check-target-builds ../config//has_mpfi : : <build>no ] ]

   [ run test_arithmetic_float_128.cpp quadmath no_eh_support : : : [ check-target-builds ../config//has_float128 : : <build>no ] ]
   [ run test_arithmetic_float_128.cpp no_eh_support : : : [ check-target-builds ../config//has_intel_quad : <cxxflags>-Qoption,cpp,--extended_float_type : <build>no ] [ check-target-builds ../config//has_float128 : <source>quadmath ] : test_arithmetic_intel_quad ]

   [ run test_arithmetic_mpc.cpp mpc mpfr gmp : : : [ check-target-builds ../config//has_mpc : : <build>no ] ]
   [ run test_mpfr_mpc_precisions.cpp mpc mpfr gmp : : : [ check-target-builds ../config//has_mpc : : <build>no ] ]
   [ run test_mpfi_precisions.cpp mpfi mpfr gmp : : : [ check-target-builds ../config//has_mpfi : : <build>no ] ]
   [ run test_mpf_precisions.cpp gmp : : : [ check-target-builds ../config//has_gmp : : <build>no ] ]
   [ run test_complex.cpp : : : [ check-target-builds ../config//has_mpc : <define>TEST_MPC <source>mpc <source>mpfr <source>gmp ] [ check-target-builds ../config//has_float128 : <source>quadmath ] ]
   [ run test_arithmetic_complex_adaptor.cpp ]
   [ run test_arithmetic_complex_adaptor_2.cpp ]
   [ run test_arithmetic_complex128.cpp : : : [ check-target-builds ../config//has_float128 : <source>quadmath ] ]

;

rule get_function_tests
{
   local result ;
   for local source in test_exp.cpp test_log.cpp test_pow.cpp test_sinh.cpp test_sqrt.cpp test_cosh.cpp test_tanh.cpp test_sin.cpp test_cos.cpp test_tan.cpp test_asin.cpp test_acos.cpp test_atan.cpp test_round.cpp test_fpclassify.cpp test_sf_import_c99.cpp
   {
         result += [ run $(source) gmp no_eh_support
              : # command line
              : # input files
              : # requirements
               [ check-target-builds ../config//has_gmp : : <build>no ]
               <define>TEST_MPF_50
              : $(source:B)_mpf50 ] ;
         result += [ run $(source) mpfr gmp no_eh_support
              : # command line
              : # input files
              : # requirements
               [ check-target-builds ../config//has_mpfr : : <build>no ]
               <define>TEST_MPFR_50
              : $(source:B)_mpfr50 ] ;
         result += [ run $(source) mpfi mpfr gmp no_eh_support
              : # command line
              : # input files
              : # requirements
               [ check-target-builds ../config//has_mpfi : : <build>no ]
               <define>TEST_MPFI_50
              : $(source:B)_mpfi50 ] ;
         result += [ run $(source) no_eh_support
              : # command line
              : # input files
              : # requirements
               <define>TEST_CPP_DEC_FLOAT
              : $(source:B)_cpp_dec_float ] ;
         result += [ run $(source) no_eh_support
              : # command line
              : # input files
              : # requirements
               <define>TEST_CPP_BIN_FLOAT
              : $(source:B)_cpp_bin_float ] ;
         result += [ run $(source) quadmath no_eh_support
              : # command line
              : # input files
              : # requirements
               [ check-target-builds ../config//has_float128 : : <build>no ]
               <define>TEST_FLOAT128
              : $(source:B)_float128 ] ;
         result += [ run $(source) no_eh_support
              : # command line
              : # input files
              : # requirements
               [ check-target-builds ../config//has_intel_quad : <cxxflags>-Qoption,cpp,--extended_float_type : <build>no ] [ check-target-builds ../config//has_float128 : <source>quadmath ]
               <define>TEST_FLOAT128
              : $(source:B)_intel_quad ] ;
   }
   return $(result) ;
}

test-suite functions_and_limits :

      [ run test_numeric_limits.cpp no_eh_support
              : # command line
              : # input files
              : # requirements
              <define>TEST_BACKEND
              : test_numeric_limits_backend_concept ]

      [ run test_numeric_limits.cpp gmp no_eh_support
              : # command line
              : # input files
              : # requirements
              <define>TEST_MPF_50
               [ check-target-builds ../config//has_gmp : : <build>no ]
              : test_numeric_limits_mpf50 ]

      [ run test_numeric_limits.cpp gmp no_eh_support
              : # command line
              : # input files
              : # requirements
              <define>TEST_MPF
               [ check-target-builds ../config//has_gmp : : <build>no ]
              : test_numeric_limits_mpf ]

      [ run test_numeric_limits.cpp gmp no_eh_support
              : # command line
              : # input files
              : # requirements
              <define>TEST_MPZ
               [ check-target-builds ../config//has_gmp : : <build>no ]
              : test_numeric_limits_mpz ]

      [ run test_numeric_limits.cpp gmp no_eh_support
              : # command line
              : # input files
              : # requirements
              <define>TEST_MPQ
               [ check-target-builds ../config//has_gmp : : <build>no ]
              : test_numeric_limits_mpq ]

      [ run test_numeric_limits.cpp mpfr gmp no_eh_support
              : # command line
              : # input files
              : # requirements
              <define>TEST_MPFR
               [ check-target-builds ../config//has_mpfr : : <build>no ]
              : test_numeric_limits_mpfr ]

      [ run test_numeric_limits.cpp mpfr gmp no_eh_support
              : # command line
              : # input files
              : # requirements
              <define>TEST_MPFR_50
               [ check-target-builds ../config//has_mpfr : : <build>no ]
              : test_numeric_limits_mpfr_50 ]

      [ run test_numeric_limits.cpp no_eh_support
              : # command line
              : # input files
              : # requirements
              <define>TEST_CPP_DEC_FLOAT
              : test_numeric_limits_cpp_dec_float ]

      [ run test_numeric_limits.cpp no_eh_support
              : # command line
              : # input files
              : # requirements
              <define>TEST_CPP_BIN_FLOAT
              : test_numeric_limits_cpp_bin_float ]

      [ run test_numeric_limits.cpp $(TOMMATH) no_eh_support
              : # command line
              : # input files
              : # requirements
              <define>TEST_TOMMATH
               [ check-target-builds ../config//has_tommath : : <build>no ]
              : test_numeric_limits_tommath ]

      [ run test_numeric_limits.cpp no_eh_support
              : # command line
              : # input files
              : # requirements
              <define>TEST_CPP_INT
              : test_numeric_limits_cpp_int ]

      [ run test_numeric_limits.cpp mpfi mpfr gmp no_eh_support
              : # command line
              : # input files
              : # requirements
              <define>TEST_MPFI_50
               [ check-target-builds ../config//has_mpfi : : <build>no ]
              : test_numeric_limits_mpfi_50 ]


      [ run test_numeric_limits.cpp quadmath no_eh_support
              : # command line
              : # input files
              : # requirements
              <define>TEST_FLOAT128
               [ check-target-builds ../config//has_float128 : : <build>no ]
              : test_numeric_limits_float128 ]
      [ run test_numeric_limits.cpp no_eh_support
              : # command line
              : # input files
              : # requirements
              <define>TEST_FLOAT128
               [ check-target-builds ../config//has_intel_quad : <cxxflags>-Qoption,cpp,--extended_float_type : <build>no ] [ check-target-builds ../config//has_float128 : <source>quadmath ]
              : test_numeric_limits_intel_quad ]

      [ run test_sf_import_c99.cpp : : : <define>TEST_CPP_DEC_FLOAT_2 : test_sf_import_c99_cpp_dec_float_2 ]
      [ run test_sf_import_c99.cpp : : : <define>TEST_CPP_DEC_FLOAT_3 : test_sf_import_c99_cpp_dec_float_3 ]
      [ run test_sf_import_c99.cpp : : : <define>TEST_CPP_DEC_FLOAT_4 : test_sf_import_c99_cpp_dec_float_4 ]
      [ run test_sf_import_c99.cpp : : : <define>TEST_CPP_DEC_FLOAT_5 : test_sf_import_c99_cpp_dec_float_5 ]
      [ run test_sf_import_c99.cpp : : : <define>TEST_CPP_DEC_FLOAT_6 : test_sf_import_c99_cpp_dec_float_6 ]

      [ run test_sf_import_c99.cpp : : : <define>TEST_CPP_BIN_FLOAT_2 : test_sf_import_c99_cpp_bin_float_2 ]
      [ run test_sf_import_c99.cpp : : : <define>TEST_CPP_BIN_FLOAT_2 : test_sf_import_c99_cpp_bin_float_3 ]

      [ run test_move.cpp mpfr gmp no_eh_support
              : # command line
              : # input files
              : # requirements
              <define>TEST_MPFR
               [ check-target-builds ../config//has_mpfr : : <build>no ]
              : test_move_mpfr ]

      [ run test_move.cpp mpc mpfr gmp no_eh_support
              : # command line
              : # input files
              : # requirements
              <define>TEST_MPC
               [ check-target-builds ../config//has_mpc : : <build>no ]
              : test_move_mpc ]

      [ run test_move.cpp gmp no_eh_support
              : # command line
              : # input files
              : # requirements
              <define>TEST_GMP
               [ check-target-builds ../config//has_gmp : : <build>no ]
              : test_move_gmp ]

      [ run test_move.cpp $(TOMMATH) no_eh_support
              : # command line
              : # input files
              : # requirements
              <define>TEST_TOMMATH
               [ check-target-builds ../config//has_tommath : : <build>no ]
              : test_move_tommath ]

      [ run test_move.cpp no_eh_support
              : # command line
              : # input files
              : # requirements
              <define>TEST_CPP_INT
              : test_move_cpp_int ]

      [ get_function_tests ]
;

test-suite conversions :

   [ run test_gmp_conversions.cpp gmp no_eh_support
           : # command line
           : # input files
           : # requirements
            [ check-target-builds ../config//has_gmp : : <build>no ] ]

   [ run test_mpfr_conversions.cpp gmp mpfr no_eh_support
           : # command line
           : # input files
           : # requirements
            [ check-target-builds ../config//has_mpfr : : <build>no ] ]

   [ run test_mpc_conversions.cpp gmp mpfr mpc no_eh_support
           : # command line
           : # input files
           : # requirements
            [ check-target-builds ../config//has_mpc : : <build>no ] ]

   [ run test_constants.cpp gmp no_eh_support
           : # command line
           : # input files
           : # requirements
           <define>TEST_MPF_50
            [ check-target-builds ../config//has_gmp : : <build>no ]
           : test_constants_mpf50 ]

   [ run test_constants.cpp mpfr gmp no_eh_support
           : # command line
           : # input files
           : # requirements
           <define>TEST_MPFR_50
            [ check-target-builds ../config//has_mpfr : : <build>no ]
           : test_constants_mpfr_50 ]

   [ run test_constants.cpp no_eh_support
           : # command line
           : # input files
           : # requirements
           <define>TEST_CPP_DEC_FLOAT
           : test_constants_cpp_dec_float ]


   [ run test_test.cpp ]
   [ run test_cpp_int_lit.cpp no_eh_support ]

      #
      # Interconversion tests:
      #
      [ run test_convert_from_cpp_int.cpp
              : # command line
              : # input files
              : # requirements
              [ check-target-builds ../config//has_gmp : <define>HAS_GMP <source>gmp : ]
              [ check-target-builds ../config//has_mpfr : <define>HAS_MPFR <source>gmp <source>mpfr : ]
              [ check-target-builds ../config//has_mpfi : <define>HAS_MPFI <source>gmp <source>mpfr <source>mpfi : ]
              [ check-target-builds ../config//has_tommath : <define>HAS_TOMMATH <source>tommath : ]
               [ check-target-builds ../config//has_float128 : <define>HAS_FLOAT128 <source>quadmath : ] 
              ]
      [ run test_convert_from_mpz_int.cpp
              : # command line
              : # input files
              : # requirements
              [ check-target-builds ../config//has_gmp : <define>HAS_GMP <source>gmp : ]
              [ check-target-builds ../config//has_mpfr : <define>HAS_MPFR <source>gmp <source>mpfr : ]
              [ check-target-builds ../config//has_mpfi : <define>HAS_MPFI <source>gmp <source>mpfr <source>mpfi : ]
              [ check-target-builds ../config//has_tommath : <define>HAS_TOMMATH <source>tommath : ]
               [ check-target-builds ../config//has_float128 : <define>HAS_FLOAT128 <source>quadmath : ] 
              ]
      [ run test_convert_from_tom_int.cpp
              : # command line
              : # input files
              : # requirements
              [ check-target-builds ../config//has_gmp : <define>HAS_GMP <source>gmp : ]
              [ check-target-builds ../config//has_mpfr : <define>HAS_MPFR <source>gmp <source>mpfr : ]
              [ check-target-builds ../config//has_mpfi : <define>HAS_MPFI <source>gmp <source>mpfr <source>mpfi : ]
              [ check-target-builds ../config//has_tommath : <define>HAS_TOMMATH <source>tommath : ]
               [ check-target-builds ../config//has_float128 : <define>HAS_FLOAT128 <source>quadmath : ] 
              ]
      [ run test_convert_from_cpp_rational.cpp
              : # command line
              : # input files
              : # requirements
              [ check-target-builds ../config//has_gmp : <define>HAS_GMP <source>gmp : ]
              [ check-target-builds ../config//has_mpfr : <define>HAS_MPFR <source>gmp <source>mpfr : ]
              [ check-target-builds ../config//has_mpfi : <define>HAS_MPFI <source>gmp <source>mpfr <source>mpfi : ]
              [ check-target-builds ../config//has_tommath : <define>HAS_TOMMATH <source>tommath : ]
               [ check-target-builds ../config//has_float128 : <define>HAS_FLOAT128 <source>quadmath : ] 
              ]
      [ run test_convert_from_gmp_rational.cpp
              : # command line
              : # input files
              : # requirements
              [ check-target-builds ../config//has_gmp : <define>HAS_GMP <source>gmp : ]
              [ check-target-builds ../config//has_mpfr : <define>HAS_MPFR <source>gmp <source>mpfr : ]
              [ check-target-builds ../config//has_mpfi : <define>HAS_MPFI <source>gmp <source>mpfr <source>mpfi : ]
              [ check-target-builds ../config//has_tommath : <define>HAS_TOMMATH <source>tommath : ]
               [ check-target-builds ../config//has_float128 : <define>HAS_FLOAT128 <source>quadmath : ] 
              ]
      [ run test_convert_from_tom_rational.cpp
              : # command line
              : # input files
              : # requirements
              [ check-target-builds ../config//has_gmp : <define>HAS_GMP <source>gmp : ]
              [ check-target-builds ../config//has_mpfr : <define>HAS_MPFR <source>gmp <source>mpfr : ]
              [ check-target-builds ../config//has_mpfi : <define>HAS_MPFI <source>gmp <source>mpfr <source>mpfi : ]
              [ check-target-builds ../config//has_tommath : <define>HAS_TOMMATH <source>tommath : ]
               [ check-target-builds ../config//has_float128 : <define>HAS_FLOAT128 <source>quadmath : ] 
              ]
      [ run test_convert_from_cpp_bin_float.cpp
              : # command line
              : # input files
              : # requirements
              [ check-target-builds ../config//has_gmp : <define>HAS_GMP <source>gmp : ]
              [ check-target-builds ../config//has_mpfr : <define>HAS_MPFR <source>gmp <source>mpfr : ]
              [ check-target-builds ../config//has_mpfi : <define>HAS_MPFI <source>gmp <source>mpfr <source>mpfi : ]
              [ check-target-builds ../config//has_tommath : <define>HAS_TOMMATH <source>tommath : ]
               [ check-target-builds ../config//has_float128 : <define>HAS_FLOAT128 <source>quadmath : ] 
              ]
      [ run test_convert_from_cpp_dec_float.cpp
              : # command line
              : # input files
              : # requirements
              [ check-target-builds ../config//has_gmp : <define>HAS_GMP <source>gmp : ]
              [ check-target-builds ../config//has_mpfr : <define>HAS_MPFR <source>gmp <source>mpfr : ]
              [ check-target-builds ../config//has_mpfi : <define>HAS_MPFI <source>gmp <source>mpfr <source>mpfi : ]
              [ check-target-builds ../config//has_tommath : <define>HAS_TOMMATH <source>tommath : ]
               [ check-target-builds ../config//has_float128 : <define>HAS_FLOAT128 <source>quadmath : ] 
              ]
      [ run test_convert_from_mpf_float.cpp
              : # command line
              : # input files
              : # requirements
              [ check-target-builds ../config//has_gmp : <define>HAS_GMP <source>gmp : ]
              [ check-target-builds ../config//has_mpfr : <define>HAS_MPFR <source>gmp <source>mpfr : ]
              [ check-target-builds ../config//has_mpfi : <define>HAS_MPFI <source>gmp <source>mpfr <source>mpfi : ]
              [ check-target-builds ../config//has_tommath : <define>HAS_TOMMATH <source>tommath : ]
               [ check-target-builds ../config//has_float128 : <define>HAS_FLOAT128 <source>quadmath : ] 
              ]
      [ run test_convert_from_mpfr_float.cpp
              : # command line
              : # input files
              : # requirements
              [ check-target-builds ../config//has_gmp : <define>HAS_GMP <source>gmp : ]
              [ check-target-builds ../config//has_mpfr : <define>HAS_MPFR <source>gmp <source>mpfr : ]
              [ check-target-builds ../config//has_mpfi : <define>HAS_MPFI <source>gmp <source>mpfr <source>mpfi : ]
              [ check-target-builds ../config//has_tommath : <define>HAS_TOMMATH <source>tommath : ]
               [ check-target-builds ../config//has_float128 : <define>HAS_FLOAT128 <source>quadmath : ] 
              ]
      [ run test_convert_from_mpfi_float.cpp
              : # command line
              : # input files
              : # requirements
              [ check-target-builds ../config//has_gmp : <define>HAS_GMP <source>gmp : ]
              [ check-target-builds ../config//has_mpfr : <define>HAS_MPFR <source>gmp <source>mpfr : ]
              [ check-target-builds ../config//has_mpfi : <define>HAS_MPFI <source>gmp <source>mpfr <source>mpfi : ]
              [ check-target-builds ../config//has_tommath : <define>HAS_TOMMATH <source>tommath : ]
               [ check-target-builds ../config//has_float128 : <define>HAS_FLOAT128 <source>quadmath : ] 
              ]
      [ run test_convert_from_float128.cpp
              : # command line
              : # input files
              : # requirements
              [ check-target-builds ../config//has_gmp : <define>HAS_GMP <source>gmp : ]
              [ check-target-builds ../config//has_mpfr : <define>HAS_MPFR <source>gmp <source>mpfr : ]
              [ check-target-builds ../config//has_mpfi : <define>HAS_MPFI <source>gmp <source>mpfr <source>mpfi : ]
              [ check-target-builds ../config//has_tommath : <define>HAS_TOMMATH <source>tommath : ]
               [ check-target-builds ../config//has_float128 : <define>HAS_FLOAT128 <source>quadmath : ] 
              ]

      [ run test_cpp_bin_float_conv.cpp ]

      [ run test_cpp_bin_float_io.cpp no_eh_support /boost/system//boost_system /boost/chrono//boost_chrono
              : # command line
              : # input files
              : # requirements
              <define>TEST_CPP_BIN_FLOAT
               <define>TEST1
               release # Otherwise [ runtime is slow
              : test_cpp_bin_float_io_1
              ]

      [ run test_cpp_bin_float_io.cpp no_eh_support /boost/system//boost_system /boost/chrono//boost_chrono
              : # command line
              : # input files
              : # requirements
              <define>TEST_CPP_BIN_FLOAT
               <define>TEST2
               release # Otherwise [ runtime is slow
              : test_cpp_bin_float_io_2
              ]

      [ run test_cpp_bin_float.cpp no_eh_support mpfr gmp /boost/system//boost_system /boost/chrono//boost_chrono
              : # command line
              : # input files
              : # requirements
              <define>TEST_MPFR
               [ check-target-builds ../config//has_mpfr : : <build>no ]
               release # Otherwise [ runtime is slow
              ]

      [ run test_float_io.cpp no_eh_support
              : # command line
              : # input files
              : # requirements
              <define>TEST_CPP_DEC_FLOAT
               release # Otherwise [ runtime is slow
              : test_float_io_cpp_dec_float ]

      [ run test_float_io.cpp gmp no_eh_support
              : # command line
              : # input files
              : # requirements
              <define>TEST_MPF_50
               release # Otherwise [ runtime is slow
               [ check-target-builds ../config//has_gmp : : <build>no ]
              : test_float_io_mpf ]

      [ run test_float_io.cpp mpfr gmp no_eh_support
              : # command line
              : # input files
              : # requirements
              <define>TEST_MPFR_50
               release # Otherwise [ runtime is slow
               [ check-target-builds ../config//has_mpfr : : <build>no ]
              : test_float_io_mpfr ]

      [ run test_float_io.cpp mpfi mpfr gmp no_eh_support
              : # command line
              : # input files
              : # requirements
              <define>TEST_MPFI_50
               release # Otherwise [ runtime is slow
               [ check-target-builds ../config//has_mpfi : : <build>no ]
              : test_float_io_mpfi ]

      [ run test_float_io.cpp quadmath no_eh_support
              : # command line
              : # input files
              : # requirements
              <define>TEST_FLOAT128
               release # Otherwise [ runtime is slow
               [ check-target-builds ../config//has_float128 : : <build>no ]
              : test_float_io_float128 ]
      [ run test_float_io.cpp no_eh_support
              : # command line
              : # input files
              : # requirements
              <define>TEST_FLOAT128
               release # Otherwise [ runtime is slow
               [ check-target-builds ../config//has_intel_quad : <cxxflags>-Qoption,cpp,--extended_float_type : <build>no ] [ check-target-builds ../config//has_float128 : <source>quadmath ]
              : test_float_io_intel_quad ]

      [ run test_int_io.cpp no_eh_support $(TOMMATH)
              : # command line
              : # input files
              : # requirements
              <define>TEST_TOMMATH
               release # Otherwise [ runtime is slow
               [ check-target-builds ../config//has_tommath : : <build>no ]
              : test_int_io_tommath ]

      [ run test_int_io.cpp no_eh_support gmp
              : # command line
              : # input files
              : # requirements
              <define>TEST_MPZ
               release # Otherwise [ runtime is slow
               [ check-target-builds ../config//has_gmp : : <build>no ]
              : test_int_io_mpz ]

;


test-suite cpp_int_tests :

      [ run test_int_io.cpp no_eh_support
           : # command line
           : # input files
           : # requirements
           <define>TEST_CPP_INT
            release # Otherwise    [ runtime is slow
           : test_int_io_cpp_int ]

      [ run test_cpp_int_left_shift.cpp gmp no_eh_support
           : # command line
           : # input files
           : # requirements
            [ check-target-builds ../config//has_gmp : : <build>no ]
            release  # otherwise    [ runtime is too slow!!
            ]

      [ run test_cpp_int.cpp gmp no_eh_support
           : # command line
           : # input files
           : # requirements
            [ check-target-builds ../config//has_gmp : : <build>no ]
            release  # otherwise    [ runtime is too slow!!
            <define>TEST1
            : test_cpp_int_1
            ]

      [ run test_cpp_int.cpp gmp no_eh_support
           : # command line
           : # input files
           : # requirements
            [ check-target-builds ../config//has_gmp : : <build>no ]
            release  # otherwise    [ runtime is too slow!!
            <define>TEST2
            : test_cpp_int_2
            ]

      [ run test_cpp_int.cpp gmp no_eh_support
           : # command line
           : # input files
           : # requirements
            [ check-target-builds ../config//has_gmp : : <build>no ]
            release  # otherwise    [ runtime is too slow!!
            <define>TEST3
            : test_cpp_int_3
            ]

      [ run test_cpp_int.cpp gmp no_eh_support
           : # command line
           : # input files
           : # requirements
            [ check-target-builds ../config//has_gmp : : <build>no ]
            release  # otherwise    [ runtime is too slow!!
            <define>TEST4
            : test_cpp_int_4
            ]

      [ run test_cpp_int.cpp gmp no_eh_support
           : # command line
           : # input files
           : # requirements
            [ check-target-builds ../config//has_gmp : : <build>no ]
            release  # otherwise    [ runtime is too slow!!
            <define>TEST5
            : test_cpp_int_5
            ]

      [ run test_checked_cpp_int.cpp no_eh_support ]
      [ run test_unchecked_cpp_int.cpp no_eh_support : : : release ]

      [ run test_cpp_int_serial.cpp ../../serialization/build//boost_serialization : : : release <define>TEST1 <toolset>gcc-mingw:<link>static : test_cpp_int_serial_1 ]
      [ run test_cpp_int_serial.cpp ../../serialization/build//boost_serialization : : : release <define>TEST2 <toolset>gcc-mingw:<link>static : test_cpp_int_serial_2 ]
      [ run test_cpp_int_serial.cpp ../../serialization/build//boost_serialization : : : release <define>TEST3 <toolset>gcc-mingw:<link>static : test_cpp_int_serial_3 ]
      [ run test_cpp_int_serial.cpp ../../serialization/build//boost_serialization : : : release <define>TEST4 <toolset>gcc-mingw:<link>static : test_cpp_int_serial_4 ]
      [ run test_cpp_int_deserial.cpp ../../serialization/build//boost_serialization ../../filesystem/build//boost_filesystem : $(here)/serial_txts : : release <toolset>gcc-mingw:<link>static  ]
      [ run test_cpp_rat_serial.cpp ../../serialization/build//boost_serialization : : : release <toolset>gcc-mingw:<link>static  ]

;

test-suite misc :

      [ compile test_constexpr.cpp : 
         [ check-target-builds ../config//has_float128 : <define>HAVE_FLOAT128 : ] 
         [ check-target-builds ../config//has_intel_quad : <cxxflags>-Qoption,cpp,--extended_float_type <define>HAVE_FLOAT128 : ] 
         [ requires cxx11_constexpr cxx11_user_defined_literals ] ]

      [ compile constexpr_test_arithmetic_backend.cpp : 
         [ requires cxx14_constexpr cxx17_if_constexpr ] ]
      [ compile constexpr_test_float128.cpp : 
         [ requires cxx14_constexpr cxx17_if_constexpr ] [ check-target-builds ../config//has_float128 : <source>quadmath : <build>no ] ]

      [ run constexpr_test_cpp_int.cpp : : : [ requires cxx14_constexpr cxx17_if_constexpr ] [ check-target-builds ../config//has_is_constant_evaluated : : <build>no ] ]
      [ run constexpr_test_cpp_int_2.cpp : : : [ requires cxx14_constexpr cxx17_if_constexpr ] [ check-target-builds ../config//has_is_constant_evaluated : : <build>no ] ]
      [ run constexpr_test_cpp_int_3.cpp : : : [ requires cxx14_constexpr cxx17_if_constexpr ] [ check-target-builds ../config//has_is_constant_evaluated : : <build>no ] ]
      [ run constexpr_test_cpp_int_4.cpp : : : [ requires cxx14_constexpr cxx17_if_constexpr ] [ check-target-builds ../config//has_is_constant_evaluated : : <build>no ] ]
      [ run constexpr_test_cpp_int_5.cpp : : : [ requires cxx14_constexpr cxx17_if_constexpr ] [ check-target-builds ../config//has_is_constant_evaluated : : <build>no ] ]
      [ run constexpr_test_cpp_int_6.cpp : : : [ requires cxx14_constexpr cxx17_if_constexpr ] [ check-target-builds ../config//has_is_constant_evaluated : <toolset>clang:<cxxflags>-fconstexpr-steps=268435456 : <build>no ] [ check-target-builds ../config//has_constexpr_limits : <cxxflags>-fconstexpr-ops-limit=268435456 ] ]
      [ run constexpr_test_cpp_int_7.cpp : : : [ requires cxx14_constexpr cxx17_if_constexpr ] [ check-target-builds ../config//has_is_constant_evaluated : <toolset>clang:<cxxflags>-fconstexpr-steps=268435456 : <build>no ] ]

      [ compile test_nothrow_cpp_int.cpp ]
      [ compile test_nothrow_cpp_rational.cpp ]
      [ compile test_nothrow_cpp_bin_float.cpp ]
      [ compile test_nothrow_cpp_dec_float.cpp ]
      [ compile test_nothrow_float128.cpp : [ check-target-builds ../config//has_float128 : : <build>no ] ]
      [ compile test_nothrow_gmp.cpp : [ check-target-builds ../config//has_gmp : : <build>no ] ]
      [ compile test_nothrow_mpfr.cpp : [ check-target-builds ../config//has_mpfr : : <build>no ] ]

      [ run test_miller_rabin.cpp no_eh_support gmp
              : # command line
              : # input files
              : # requirements
               [ check-target-builds ../config//has_gmp : : <build>no ]
               release  # otherwise [ runtime is too slow!!
               ]

      [ run test_rational_io.cpp $(TOMMATH) no_eh_support
              : # command line
              : # input files
              : # requirements
              <define>TEST_TOMMATH
               [ check-target-builds ../config//has_tommath : : <build>no ]
               release # Otherwise [ runtime is slow
              : test_rational_io_tommath ]

      [ run test_rational_io.cpp gmp no_eh_support
              : # command line
              : # input files
              : # requirements
              <define>TEST_MPQ
               [ check-target-builds ../config//has_gmp : : <build>no ]
               release # Otherwise [ runtime is slow
              : test_rational_io_mpz ]

      [ run test_rational_io.cpp no_eh_support
              : # command line
              : # input files
              : # requirements
              <define>TEST_CPP_INT
               release # Otherwise [ runtime is slow
              : test_rational_io_cpp_int ]

      [ run test_generic_conv.cpp no_eh_support
              : # command line
              : # input files
              : # requirements
               [ check-target-builds ../config//has_gmp : <define>TEST_GMP <source>gmp :  ]
               [ check-target-builds ../config//has_tommath : <define>TEST_TOMMATH <source>$(TOMMATH) :  ]
               [ check-target-builds ../config//has_mpfr : <define>TEST_MPFR <source>mpfr :  ]
               release # Otherwise [ runtime is slow
               ]

      [ run test_rat_float_interconv.cpp no_eh_support /boost/system//boost_system /boost/chrono//boost_chrono
              : # command line
              : # input files
              : # requirements
              <define>TEST1
              release 
              : test_rat_float_interconv_1 ]

      [ run test_rat_float_interconv.cpp no_eh_support /boost/system//boost_system /boost/chrono//boost_chrono
              : # command line
              : # input files
              : # requirements
              <define>TEST2
              release 
              : test_rat_float_interconv_2 ]

      [ run test_rat_float_interconv.cpp no_eh_support /boost/system//boost_system /boost/chrono//boost_chrono
              : # command line
              : # input files
              : # requirements
              <define>TEST3
              release 
              : test_rat_float_interconv_3 ]

      [ run test_rat_float_interconv.cpp no_eh_support /boost/system//boost_system /boost/chrono//boost_chrono
              : # command line
              : # input files
              : # requirements
              <define>TEST4
              release 
              : test_rat_float_interconv_4 ]

      [ run test_rat_float_interconv.cpp no_eh_support /boost/system//boost_system /boost/chrono//boost_chrono mpfr gmp
              : # command line
              : # input files
              : # requirements
              <define>TEST5
              [ check-target-builds ../config//has_mpfr : : <build>no ]
              release 
              : test_rat_float_interconv_5 ]

      [ run test_rat_float_interconv.cpp no_eh_support /boost/system//boost_system /boost/chrono//boost_chrono mpfr gmp
              : # command line
              : # input files
              : # requirements
              <define>TEST6
              [ check-target-builds ../config//has_mpfr : : <build>no ]
              release 
              : test_rat_float_interconv_6 ]

      [ run test_rat_float_interconv.cpp no_eh_support /boost/system//boost_system /boost/chrono//boost_chrono mpfr gmp
              : # command line
              : # input files
              : # requirements
              <define>TEST7
              [ check-target-builds ../config//has_mpfr : : <build>no ]
              release 
              : test_rat_float_interconv_7 ]

      [ run test_rat_float_interconv.cpp no_eh_support /boost/system//boost_system /boost/chrono//boost_chrono mpfr gmp
              : # command line
              : # input files
              : # requirements
              <define>TEST8
              [ check-target-builds ../config//has_mpfr : : <build>no ]
              release 
              : test_rat_float_interconv_8 ]

      [ run test_cpp_int_conv.cpp no_eh_support ]
      [ run test_cpp_int_import_export.cpp no_eh_support ]
      [ run test_native_integer.cpp no_eh_support ]

      [ run test_mixed_cpp_int.cpp no_eh_support ]
      [ run test_mixed_float.cpp no_eh_support
              : # command line
              : # input files
              : # requirements
               [ check-target-builds ../config//has_gmp : <define>TEST_GMP <library>gmp : ]
               [ check-target-builds ../config//has_mpfr : <define>TEST_MPFR <library>mpfr <library>gmp : ] ]
      [ compile include_test/mpfr_include_test.cpp
                    : # requirements
                     [ check-target-builds ../config//has_mpfr : : <build>no ] ]
      [ compile include_test/gmp_include_test.cpp
                    : # requirements
                     [ check-target-builds ../config//has_gmp : : <build>no ] ]
      [ compile include_test/tommath_include_test.cpp
                    : # requirements
                     [ check-target-builds ../config//has_tommath : : <build>no ] ]
      [ compile include_test/cpp_int_include_test.cpp ]
      [ compile include_test/cpp_dec_float_include_test.cpp ]
      [ compile include_test/cpp_bin_float_include_test.cpp ]

      [ run ublas_interop/test1.cpp ublas_interop/test11.cpp ublas_interop/test12.cpp ublas_interop/test13.cpp no_eh_support ]
      [ run ublas_interop/test2.cpp ublas_interop/test21.cpp ublas_interop/test22.cpp ublas_interop/test23.cpp no_eh_support ]
      #[ run ublas_interop/test3.cpp ublas_interop/test31.cpp ublas_interop/test32.cpp ublas_interop/test33.cpp ]
      [ run ublas_interop/test4.cpp ublas_interop/test42.cpp ublas_interop/test43.cpp no_eh_support ]
      [ run ublas_interop/test5.cpp ublas_interop/test52.cpp ublas_interop/test53.cpp no_eh_support ]
      [ run ublas_interop/test6.cpp ublas_interop/test62.cpp ublas_interop/test63.cpp no_eh_support ]
      #[ run ublas_interop/test7.cpp ublas_interop/test71.cpp ublas_interop/test72.cpp ublas_interop/test73.cpp ]

      [ run ublas_interop/test1.cpp ublas_interop/test11.cpp ublas_interop/test12.cpp ublas_interop/test13.cpp no_eh_support : : : <define>TEST_ET=1 : ublas1_et ]
      [ run ublas_interop/test2.cpp ublas_interop/test21.cpp ublas_interop/test22.cpp ublas_interop/test23.cpp no_eh_support : : : <define>TEST_ET=1 : ublas2_et ]
      #[ run ublas_interop/test3.cpp ublas_interop/test31.cpp ublas_interop/test32.cpp ublas_interop/test33.cpp : : : <define>TEST_ET=1 : ublas3_et ]
      [ run ublas_interop/test4.cpp ublas_interop/test42.cpp ublas_interop/test43.cpp no_eh_support : : : <define>TEST_ET=1 : ublas3_et ]
      [ run ublas_interop/test5.cpp ublas_interop/test52.cpp ublas_interop/test53.cpp no_eh_support : : : <define>TEST_ET=1 : ublas4_et ]
      [ run ublas_interop/test6.cpp ublas_interop/test62.cpp ublas_interop/test63.cpp no_eh_support : : : <define>TEST_ET=1 : ublas5_et ]
      #[ run ublas_interop/test7.cpp ublas_interop/test71.cpp ublas_interop/test72.cpp ublas_interop/test73.cpp : : : <define>TEST_ET=1 : ublas6_et ]

      #
      # Serialization tests, run in release mode so we cycle through more values:
      #
      [ run test_adapt_serial.cpp ../../serialization/build//boost_serialization : : : release <toolset>gcc-mingw:<link>static  ]
      [ run test_cpp_dec_float_serial.cpp ../../serialization/build//boost_serialization : : : release <define>TEST1 <toolset>gcc-mingw:<link>static  : test_cpp_dec_float_serial_1 ]
      [ run test_cpp_dec_float_serial.cpp ../../serialization/build//boost_serialization : : : release <define>TEST2 <toolset>gcc-mingw:<link>static  : test_cpp_dec_float_serial_2 ]
      [ run test_float128_serial.cpp ../../serialization/build//boost_serialization quadmath : : : release <toolset>gcc-mingw:<link>static  [ check-target-builds ../config//has_float128 : : <build>no ]  ]
      [ run test_cpp_bin_float_serial.cpp ../../serialization/build//boost_serialization : : : release <toolset>gcc-mingw:<link>static  <define>TEST1 : test_bin_dec_float_serial_1 ]
      [ run test_cpp_bin_float_serial.cpp ../../serialization/build//boost_serialization : : : release <define>TEST2 <toolset>gcc-mingw:<link>static  : test_bin_dec_float_serial_2 ]

      #
      # Mixed mode comparison tests, see: https://svn.boost.org/trac/boost/ticket/11328
      #
      [ run test_checked_mixed_cpp_int.cpp no_eh_support ]
      [ run test_mixed_cpp_bin_float.cpp no_eh_support ]
      [ run test_mixed_cpp_dec_float.cpp no_eh_support ]
      [ run test_mixed_mpf_float.cpp gmp no_eh_support : : : [ check-target-builds ../config//has_gmp : : <build>no ] ]
      [ run test_mixed_mpfr_float.cpp  mpfr gmp no_eh_support : : : [ check-target-builds ../config//has_mpfr : : <build>no ] ]
      #
      # Check for narrowing conversions:
      #
      [ run test_float_conversions.cpp no_eh_support ]
      #
      # specific bug cases:
      #
      [ compile bug11922.cpp ]
      [ run bug12039.cpp no_eh_support ]
      [ compile git_issue_30.cpp ]
      [ run git_issue_167.cpp ]
      [ compile git_issue_98.cpp : 
         [ check-target-builds ../config//has_float128 : <define>TEST_FLOAT128 <source>quadmath : ]
         [ check-target-builds ../config//has_gmp : <define>TEST_GMP <source>gmp : ]
         [ check-target-builds ../config//has_mpfr : <define>TEST_MPFR <source>gmp <source>mpfr : ]
         [ check-target-builds ../config//has_mpc : <define>TEST_MPC <source>gmp <source>mpfr <source>mpc : ] ]
      [ run issue_13301.cpp ]
      [ run issue_13148.cpp ]
      [ run test_hash.cpp : : : 
         [ check-target-builds ../config//has_float128 : <define>TEST_FLOAT128 <source>quadmath : ]
         [ check-target-builds ../config//has_gmp : <define>TEST_GMP <source>gmp : ]
         [ check-target-builds ../config//has_mpfr : <define>TEST_MPFR <source>gmp <source>mpfr : ]
         [ check-target-builds ../config//has_mpfi : <define>TEST_MPFI <source>gmp <source>mpfr <source>mpfi : ]
         [ check-target-builds ../config//has_tommath : <define>TEST_TOMMATH <source>tommath : ]
          ]
      [ run test_optional_compat.cpp ]
      #
      # Eigen interoperability:
      #
      [ run test_eigen_interop_cpp_int.cpp : : : release [ check-target-builds ../config//has_eigen : : <build>no ] ]
      [ run test_eigen_interop_cpp_dec_float.cpp : : : release [ check-target-builds ../config//has_eigen : : <build>no ] ]
      [ run test_eigen_interop_cpp_dec_float_2.cpp : : : release [ check-target-builds ../config//has_eigen : : <build>no ] ]
      [ run test_eigen_interop_cpp_dec_float_3.cpp : : : release [ check-target-builds ../config//has_eigen : : <build>no ] ]
      [ run test_eigen_interop_cpp_bin_float_1.cpp : : : release [ check-target-builds ../config//has_eigen : : <build>no ] ]
      [ run test_eigen_interop_cpp_bin_float_2.cpp : : : release [ check-target-builds ../config//has_eigen : : <build>no ] ]
      [ run test_eigen_interop_cpp_bin_float_3.cpp : : : release [ check-target-builds ../config//has_eigen : : <build>no ] ]
      [ run test_eigen_interop_mpfr_1.cpp mpfr gmp : : : release [ check-target-builds ../config//has_eigen : : <build>no ] [ check-target-builds ../config//has_mpfr : : <build>no ] ]
      [ run test_eigen_interop_mpfr_2.cpp mpfr gmp : : : release [ check-target-builds ../config//has_eigen : : <build>no ] [ check-target-builds ../config//has_mpfr : : <build>no ] ]
      [ run test_eigen_interop_mpfr_3.cpp mpfr gmp : : : release [ check-target-builds ../config//has_eigen : : <build>no ] [ check-target-builds ../config//has_mpfr : : <build>no ] ]
      [ run test_eigen_interop_gmp.cpp gmp : : : release [ check-target-builds ../config//has_eigen : : <build>no ] [ check-target-builds ../config//has_gmp : : <build>no ] ]
      [ run test_eigen_interop_mpc.cpp mpc mpfr gmp : : : release [ check-target-builds ../config//has_eigen : : <build>no ] [ check-target-builds ../config//has_mpc : : <build>no ] ]
;

<<<<<<< HEAD
run test_gmp_conversions.cpp gmp
        : # command line
        : # input files
        : # requirements
         [ check-target-builds ../config//has_gmp : : <build>no ] ;

run test_mpfr_conversions.cpp gmp mpfr
        : # command line
        : # input files
        : # requirements
         [ check-target-builds ../config//has_mpfr : : <build>no ] ;

run test_constants.cpp gmp
        : # command line
        : # input files
        : # requirements
	      <define>TEST_MPF_50
         [ check-target-builds ../config//has_gmp : : <build>no ]
        : test_constants_mpf50 ;

run test_constants.cpp mpfr
        : # command line
        : # input files
        : # requirements
	      <define>TEST_MPFR_50
         [ check-target-builds ../config//has_mpfr : : <build>no ]
        : test_constants_mpfr_50 ;

run test_constants.cpp
        : # command line
        : # input files
        : # requirements
	      <define>TEST_CPP_DEC_FLOAT
        : test_constants_cpp_dec_float ;


run test_move.cpp mpfr gmp
        : # command line
        : # input files
        : # requirements
	      <define>TEST_MPFR
         [ check-target-builds ../config//has_mpfr : : <build>no ]
        : test_move_mpfr ;

run test_move.cpp gmp
        : # command line
        : # input files
        : # requirements
	      <define>TEST_GMP
         [ check-target-builds ../config//has_gmp : : <build>no ]
        : test_move_gmp ;

run test_move.cpp $(TOMMATH)
        : # command line
        : # input files
        : # requirements
	      <define>TEST_TOMMATH
         [ check-target-builds ../config//has_tommath : : <build>no ]
        : test_move_tommath ;

run test_move.cpp
        : # command line
        : # input files
        : # requirements
	      <define>TEST_CPP_INT
        : test_move_cpp_int ;

run test_test.cpp ;
run test_cpp_int_lit.cpp ;
compile test_constexpr.cpp : 
   [ check-target-builds ../config//has_float128 : <define>HAVE_FLOAT128 : ] 
   [ check-target-builds ../config//has_intel_quad : <cxxflags>-Qoption,cpp,--extended_float_type <define>HAVE_FLOAT128 : ] 
   [ requires cxx11_constexpr cxx11_user_defined_literals ] ;

run test_cpp_bin_float_io.cpp /boost/system//boost_system /boost/chrono//boost_chrono
        : # command line
        : # input files
        : # requirements
	      <define>TEST_CPP_BIN_FLOAT
         <define>TEST1
         release # Otherwise runtime is slow
        : test_cpp_bin_float_io_1
        ;

run test_cpp_bin_float_io.cpp /boost/system//boost_system /boost/chrono//boost_chrono
        : # command line
        : # input files
        : # requirements
	      <define>TEST_CPP_BIN_FLOAT
         <define>TEST2
         release # Otherwise runtime is slow
        : test_cpp_bin_float_io_2
        ;

run test_cpp_bin_float.cpp mpfr gmp /boost/system//boost_system /boost/chrono//boost_chrono
        : # command line
        : # input files
        : # requirements
	      <define>TEST_MPFR
         [ check-target-builds ../config//has_mpfr : : <build>no ]
         release # Otherwise runtime is slow
        ;

run test_float_io.cpp
        : # command line
        : # input files
        : # requirements
	      <define>TEST_CPP_DEC_FLOAT
         release # Otherwise runtime is slow
        : test_float_io_cpp_dec_float ;

run test_float_io.cpp gmp
        : # command line
        : # input files
        : # requirements
	      <define>TEST_MPF_50
         release # Otherwise runtime is slow
         [ check-target-builds ../config//has_gmp : : <build>no ]
        : test_float_io_mpf ;

run test_float_io.cpp mpfr gmp
        : # command line
        : # input files
        : # requirements
	      <define>TEST_MPFR_50
         release # Otherwise runtime is slow
         [ check-target-builds ../config//has_mpfr : : <build>no ]
        : test_float_io_mpfr ;

run test_float_io.cpp mpfi mpfr gmp
        : # command line
        : # input files
        : # requirements
	      <define>TEST_MPFI_50
         release # Otherwise runtime is slow
         [ check-target-builds ../config//has_mpfi : : <build>no ]
        : test_float_io_mpfi ;

run test_float_io.cpp quadmath
        : # command line
        : # input files
        : # requirements
	      <define>TEST_FLOAT128
         release # Otherwise runtime is slow
         [ check-target-builds ../config//has_float128 : : <build>no ]
        : test_float_io_float128 ;
run test_float_io.cpp
        : # command line
        : # input files
        : # requirements
	      <define>TEST_FLOAT128
         release # Otherwise runtime is slow
         [ check-target-builds ../config//has_intel_quad : <cxxflags>-Qoption,cpp,--extended_float_type : <build>no ] [ check-target-builds ../config//has_float128 : <source>quadmath ]
        : test_float_io_intel_quad ;

run test_int_io.cpp $(TOMMATH)
        : # command line
        : # input files
        : # requirements
	      <define>TEST_TOMMATH
         release # Otherwise runtime is slow
         [ check-target-builds ../config//has_tommath : : <build>no ]
        : test_int_io_tommath ;

run test_int_io.cpp gmp
        : # command line
        : # input files
        : # requirements
	      <define>TEST_MPZ
         release # Otherwise runtime is slow
         [ check-target-builds ../config//has_gmp : : <build>no ]
        : test_int_io_mpz ;

run test_int_io.cpp
        : # command line
        : # input files
        : # requirements
	      <define>TEST_CPP_INT
         release # Otherwise runtime is slow
        : test_int_io_cpp_int ;

run test_cpp_int.cpp gmp
        : # command line
        : # input files
        : # requirements
         [ check-target-builds ../config//has_gmp : : <build>no ]
         release  # otherwise runtime is too slow!!
         <define>TEST1
         : test_cpp_int_1
         ;

run test_cpp_int.cpp gmp
        : # command line
        : # input files
        : # requirements
         [ check-target-builds ../config//has_gmp : : <build>no ]
         release  # otherwise runtime is too slow!!
         <define>TEST2
         : test_cpp_int_2
         ;

run test_cpp_int.cpp gmp
        : # command line
        : # input files
        : # requirements
         [ check-target-builds ../config//has_gmp : : <build>no ]
         release  # otherwise runtime is too slow!!
         <define>TEST3
         : test_cpp_int_3
         ;

run test_checked_cpp_int.cpp ;

run test_miller_rabin.cpp gmp
        : # command line
        : # input files
        : # requirements
         [ check-target-builds ../config//has_gmp : : <build>no ]
         release  # otherwise runtime is too slow!!
         ;

run test_rational_io.cpp $(TOMMATH)
        : # command line
        : # input files
        : # requirements
	      <define>TEST_TOMMATH
         [ check-target-builds ../config//has_tommath : : <build>no ]
         release # Otherwise runtime is slow
        : test_rational_io_tommath ;

run test_rational_io.cpp gmp
        : # command line
        : # input files
        : # requirements
	      <define>TEST_MPQ
         [ check-target-builds ../config//has_gmp : : <build>no ]
         release # Otherwise runtime is slow
        : test_rational_io_mpz ;

run test_rational_io.cpp
        : # command line
        : # input files
        : # requirements
	      <define>TEST_CPP_INT
         release # Otherwise runtime is slow
        : test_rational_io_cpp_int ;

run test_generic_conv.cpp
        : # command line
        : # input files
        : # requirements
         [ check-target-builds ../config//has_gmp : <define>TEST_GMP <source>gmp :  ]
         [ check-target-builds ../config//has_tommath : <define>TEST_TOMMATH <source>$(TOMMATH) :  ]
         [ check-target-builds ../config//has_mpfr : <define>TEST_MPFR <source>mpfr :  ]
         release # Otherwise runtime is slow
         ;

run test_rat_float_interconv.cpp /boost/system//boost_system /boost/chrono//boost_chrono
        : # command line
        : # input files
        : # requirements
        <define>TEST1
        release 
        : test_rat_float_interconv_1 ;

run test_rat_float_interconv.cpp /boost/system//boost_system /boost/chrono//boost_chrono
        : # command line
        : # input files
        : # requirements
        <define>TEST2
        release 
        : test_rat_float_interconv_2 ;

run test_rat_float_interconv.cpp /boost/system//boost_system /boost/chrono//boost_chrono
        : # command line
        : # input files
        : # requirements
        <define>TEST3
        release 
        : test_rat_float_interconv_3 ;

run test_rat_float_interconv.cpp /boost/system//boost_system /boost/chrono//boost_chrono
        : # command line
        : # input files
        : # requirements
        <define>TEST4
        release 
        : test_rat_float_interconv_4 ;

run test_rat_float_interconv.cpp /boost/system//boost_system /boost/chrono//boost_chrono mpfr gmp
        : # command line
        : # input files
        : # requirements
        <define>TEST5
        [ check-target-builds ../config//has_mpfr : : <build>no ]
        release 
        : test_rat_float_interconv_5 ;

run test_rat_float_interconv.cpp /boost/system//boost_system /boost/chrono//boost_chrono mpfr gmp
        : # command line
        : # input files
        : # requirements
        <define>TEST6
        [ check-target-builds ../config//has_mpfr : : <build>no ]
        release 
        : test_rat_float_interconv_6 ;

run test_rat_float_interconv.cpp /boost/system//boost_system /boost/chrono//boost_chrono mpfr gmp
        : # command line
        : # input files
        : # requirements
        <define>TEST7
        [ check-target-builds ../config//has_mpfr : : <build>no ]
        release 
        : test_rat_float_interconv_7 ;

run test_rat_float_interconv.cpp /boost/system//boost_system /boost/chrono//boost_chrono mpfr gmp
        : # command line
        : # input files
        : # requirements
        <define>TEST8
        [ check-target-builds ../config//has_mpfr : : <build>no ]
        release 
        : test_rat_float_interconv_8 ;

build-project ../example ;


run test_cpp_int_conv.cpp ;
run test_native_integer.cpp ;

run test_mixed_cpp_int.cpp ;
run test_mixed_float.cpp
        : # command line
        : # input files
        : # requirements
         [ check-target-builds ../config//has_gmp : <define>TEST_GMP <library>gmp : ]
         [ check-target-builds ../config//has_mpfr : <define>TEST_MPFR <library>mpfr <library>gmp : ] ;


compile include_test/mpfr_include_test.cpp
              : # requirements
               [ check-target-builds ../config//has_mpfr : : <build>no ] ;
compile include_test/gmp_include_test.cpp
              : # requirements
               [ check-target-builds ../config//has_gmp : : <build>no ] ;
compile include_test/tommath_include_test.cpp
              : # requirements
               [ check-target-builds ../config//has_tommath : : <build>no ] ;
compile include_test/cpp_int_include_test.cpp ;
compile include_test/cpp_dec_float_include_test.cpp ;
compile include_test/cpp_bin_float_include_test.cpp ;

run ublas_interop/test1.cpp ublas_interop/test11.cpp ublas_interop/test12.cpp ublas_interop/test13.cpp ;
run ublas_interop/test2.cpp ublas_interop/test21.cpp ublas_interop/test22.cpp ublas_interop/test23.cpp ;
#run ublas_interop/test3.cpp ublas_interop/test31.cpp ublas_interop/test32.cpp ublas_interop/test33.cpp ;
run ublas_interop/test4.cpp ublas_interop/test42.cpp ublas_interop/test43.cpp ;
run ublas_interop/test5.cpp ublas_interop/test52.cpp ublas_interop/test53.cpp ;
run ublas_interop/test6.cpp ublas_interop/test62.cpp ublas_interop/test63.cpp ;
#run ublas_interop/test7.cpp ublas_interop/test71.cpp ublas_interop/test72.cpp ublas_interop/test73.cpp ;

run ublas_interop/test1.cpp ublas_interop/test11.cpp ublas_interop/test12.cpp ublas_interop/test13.cpp : : : <define>TEST_ET=1 : ublas1_et ;
run ublas_interop/test2.cpp ublas_interop/test21.cpp ublas_interop/test22.cpp ublas_interop/test23.cpp : : : <define>TEST_ET=1 : ublas2_et ;
#run ublas_interop/test3.cpp ublas_interop/test31.cpp ublas_interop/test32.cpp ublas_interop/test33.cpp : : : <define>TEST_ET=1 : ublas3_et ;
run ublas_interop/test4.cpp ublas_interop/test42.cpp ublas_interop/test43.cpp : : : <define>TEST_ET=1 : ublas3_et ;
run ublas_interop/test5.cpp ublas_interop/test52.cpp ublas_interop/test53.cpp : : : <define>TEST_ET=1 : ublas4_et ;
run ublas_interop/test6.cpp ublas_interop/test62.cpp ublas_interop/test63.cpp : : : <define>TEST_ET=1 : ublas5_et ;
#run ublas_interop/test7.cpp ublas_interop/test71.cpp ublas_interop/test72.cpp ublas_interop/test73.cpp : : : <define>TEST_ET=1 : ublas6_et ;
=======
>>>>>>> faf3c1a0

#
# This take too long to run as a regular part of the tests:
#
run test_cpp_bin_float_round.cpp mpfr gmp ;
explicit test_cpp_bin_float_round ;

rule get_specfun_tests
{
   local result ;
   for local source in [ glob math/*.cpp ]
   {
      result += [ run $(source) mpfr gmp 
            /boost/test//boost_unit_test_framework/<link>static 
            /boost/regex//boost_regex/<link>static 
            math/instances//test_instances_mpfr/<link>static
           : # command line
           : # input files
           : # requirements
            [ check-target-builds ../config//has_mpfr : : <build>no ]
            <define>TEST_MPFR_50
            <optimization>speed
            <define>BOOST_ALL_NO_LIB
            <define>BOOST_OPTIONAL_USE_OLD_DEFINITION_OF_NONE
            <toolset>msvc:<cxxflags>-bigobj
            <include>../../math/include_private
            release
           : $(source:B)_mpfr ] ;
      result += [ run $(source) gmp 
            /boost/test//boost_unit_test_framework/<link>static 
            /boost/regex//boost_regex/<link>static
            math/instances//test_instances_mpf/<link>static
           : # command line
           : # input files
           : # requirements
            [ check-target-builds ../config//has_gmp : : <build>no ]
            <optimization>speed
            <define>TEST_MPF_50
            <define>BOOST_ALL_NO_LIB
            <define>BOOST_OPTIONAL_USE_OLD_DEFINITION_OF_NONE
            <toolset>msvc:<cxxflags>-bigobj
            <include>../../math/include_private
            release
           : $(source:B)_mpf ] ;
      result += [ run $(source) /boost/test//boost_unit_test_framework/<link>static 
               /boost/regex//boost_regex/<link>static
               math/instances//test_instances_cpp_dec_float/<link>static
           : # command line
           : # input files
           : # requirements
            <define>TEST_CPP_DEC_FLOAT
            <define>BOOST_ALL_NO_LIB
            <define>BOOST_OPTIONAL_USE_OLD_DEFINITION_OF_NONE
            <optimization>speed
            <toolset>msvc:<cxxflags>-bigobj
            <include>../../math/include_private
            release
           : $(source:B)_cpp_dec_float ] ;
      result += [ run $(source) /boost/test//boost_unit_test_framework/<link>static 
               /boost/regex//boost_regex/<link>static
               math/instances//test_instances_cpp_bin_float/<link>static
           : # command line
           : # input files
           : # requirements
            <define>TEST_CPP_BIN_FLOAT
            <define>BOOST_ALL_NO_LIB
            <define>BOOST_OPTIONAL_USE_OLD_DEFINITION_OF_NONE
            <optimization>speed
            <toolset>msvc:<cxxflags>-bigobj
            <include>../../math/include_private
            release
           : $(source:B)_cpp_bin_float ] ;
      result += [ run $(source) quadmath 
            /boost/test//boost_unit_test_framework/<link>static 
            /boost/regex//boost_regex/<link>static
            math/instances//test_instances_float128/<link>static
           : # command line
           : # input files
           : # requirements
            [ check-target-builds ../config//has_float128 : : <build>no ]
            <optimization>speed
            <define>TEST_FLOAT128
            <define>BOOST_ALL_NO_LIB
            <define>BOOST_OPTIONAL_USE_OLD_DEFINITION_OF_NONE
            <toolset>msvc:<cxxflags>-bigobj
            <include>../../math/include_private
            release
           : $(source:B)_float128 ] ;
      result += [ run $(source)
            /boost/test//boost_unit_test_framework/<link>static 
            /boost/regex//boost_regex/<link>static
            math/instances//test_instances_intel_quad/<link>static
           : # command line
           : # input files
           : # requirements
            [ check-target-builds ../config//has_intel_quad : <cxxflags>-Qoption,cpp,--extended_float_type : <build>no ] [ check-target-builds ../config//has_float128 : <source>quadmath ]
            <optimization>speed
            <define>TEST_FLOAT128
            <define>BOOST_ALL_NO_LIB
            <define>BOOST_OPTIONAL_USE_OLD_DEFINITION_OF_NONE
            <toolset>msvc:<cxxflags>-bigobj
            <include>../../math/include_private
            release
           : $(source:B)_intel_quad ] ;
   }
   #
   # High precision tests are rather different, as they test only one
   # multiprecision type and are more a test of Boost.Math:
   #
   for local source in [ glob math/high_prec/*.cpp ]
   {
      result += [ run $(source)
            /boost/test//boost_unit_test_framework/<link>static 
            /boost/regex//boost_regex/<link>static 
           : # command line
           : # input files
           : # requirements
            <optimization>speed
            <define>BOOST_ALL_NO_LIB
            <define>BOOST_OPTIONAL_USE_OLD_DEFINITION_OF_NONE
            <toolset>msvc:<cxxflags>-bigobj
            [ check-target-builds ../config//has_mpfr : <define>TEST_MPFR <source>gmp <source>mpfr :  ]
            <include>../../math/include_private
            release ] ;
   }
   return $(result) ;
}

test-suite specfun : [ get_specfun_tests ] ;
explicit specfun ;

rule get_compile_fail_tests
{

   local compile_fail_tests ;

   for local source in [ glob compile_fail/*.cpp ]
   {
      compile_fail_tests +=  $(source:B) ;
      compile-fail $(source)
      :
         [ check-target-builds ../config//has_gmp : <define>TEST_GMP <debug-symbols>off : ]
         [ check-target-builds ../config//has_mpfr : <define>TEST_MPFR <debug-symbols>off : ]
      ;
   }
   return $(compile_fail_tests) ;
}

test-suite compile_fail :  [ get_compile_fail_tests ] ;

rule get_concept_checks
{
   local result ;
   for local source in [ glob concepts/*.cpp ]
   {

      result += [ compile $(source)  mpfr
              : # requirements
              <define>TEST_MPFR_50
               [ check-target-builds ../config//has_mpfr : : <build>no ]
               <debug-symbols>off
               <optimization>space
              : $(source:B)_mpfr_50 ] ;

      result += [ compile $(source)  mpfr
              : # requirements
              <define>TEST_MPFR_6
               [ check-target-builds ../config//has_mpfr : : <build>no ]
               <debug-symbols>off
               <optimization>space
              : $(source:B)_mpfr_6 ] ;

      result += [ compile $(source)  mpfr
              : # requirements
              <define>TEST_MPFR_15
               [ check-target-builds ../config//has_mpfr : : <build>no ]
               <debug-symbols>off
               <optimization>space
              : $(source:B)_mpfr_15 ] ;

      result += [ compile $(source)  mpfr
              : # requirements
              <define>TEST_MPFR_17
               [ check-target-builds ../config//has_mpfr : : <build>no ]
               <debug-symbols>off
               <optimization>space
              : $(source:B)_mpfr_17 ] ;

      result += [ compile $(source)  mpfr
              : # requirements
              <define>TEST_MPFR_30
               [ check-target-builds ../config//has_mpfr : : <build>no ]
               <debug-symbols>off
               <optimization>space
              : $(source:B)_mpfr_30 ] ;

      result += [ compile $(source)  gmp
              : # requirements
              <define>TEST_MPF_50
               [ check-target-builds ../config//has_gmp : : <build>no ]
               <debug-symbols>off
               <optimization>space
              : $(source:B)_mpf50 ] ;

      result += [ compile $(source)
              : # requirements
              <define>TEST_CPP_DEC_FLOAT
               <debug-symbols>off
               <optimization>space
              : $(source:B)_cpp_dec_float ] ;

      result += [ compile $(source)
              : # requirements
              <define>TEST_CPP_BIN_FLOAT
               <debug-symbols>off
               <optimization>space
              : $(source:B)_cpp_bin_float ] ;

      result += [ compile $(source)
              : # requirements
              <define>TEST_CPP_DEC_FLOAT_NO_ET
               <debug-symbols>off
               <optimization>space
              : $(source:B)_cpp_dec_float_no_et ] ;

      result += [ compile $(source)
              : # requirements
              <define>TEST_BACKEND
               <debug-symbols>off
               <optimization>space
              : $(source:B)_backend_concept ] ;

      result += [ compile $(source)
              : # requirements
              <define>TEST_LOGGED_ADAPTER
               <debug-symbols>off
               <optimization>space
              : $(source:B)_logged_adaptor ] ;
   }
   return $(result) ;
}

test-suite concepts : [ get_concept_checks ] ;

test-suite examples : ../example//examples ;<|MERGE_RESOLUTION|>--- conflicted
+++ resolved
@@ -994,377 +994,6 @@
       [ run test_eigen_interop_mpc.cpp mpc mpfr gmp : : : release [ check-target-builds ../config//has_eigen : : <build>no ] [ check-target-builds ../config//has_mpc : : <build>no ] ]
 ;
 
-<<<<<<< HEAD
-run test_gmp_conversions.cpp gmp
-        : # command line
-        : # input files
-        : # requirements
-         [ check-target-builds ../config//has_gmp : : <build>no ] ;
-
-run test_mpfr_conversions.cpp gmp mpfr
-        : # command line
-        : # input files
-        : # requirements
-         [ check-target-builds ../config//has_mpfr : : <build>no ] ;
-
-run test_constants.cpp gmp
-        : # command line
-        : # input files
-        : # requirements
-	      <define>TEST_MPF_50
-         [ check-target-builds ../config//has_gmp : : <build>no ]
-        : test_constants_mpf50 ;
-
-run test_constants.cpp mpfr
-        : # command line
-        : # input files
-        : # requirements
-	      <define>TEST_MPFR_50
-         [ check-target-builds ../config//has_mpfr : : <build>no ]
-        : test_constants_mpfr_50 ;
-
-run test_constants.cpp
-        : # command line
-        : # input files
-        : # requirements
-	      <define>TEST_CPP_DEC_FLOAT
-        : test_constants_cpp_dec_float ;
-
-
-run test_move.cpp mpfr gmp
-        : # command line
-        : # input files
-        : # requirements
-	      <define>TEST_MPFR
-         [ check-target-builds ../config//has_mpfr : : <build>no ]
-        : test_move_mpfr ;
-
-run test_move.cpp gmp
-        : # command line
-        : # input files
-        : # requirements
-	      <define>TEST_GMP
-         [ check-target-builds ../config//has_gmp : : <build>no ]
-        : test_move_gmp ;
-
-run test_move.cpp $(TOMMATH)
-        : # command line
-        : # input files
-        : # requirements
-	      <define>TEST_TOMMATH
-         [ check-target-builds ../config//has_tommath : : <build>no ]
-        : test_move_tommath ;
-
-run test_move.cpp
-        : # command line
-        : # input files
-        : # requirements
-	      <define>TEST_CPP_INT
-        : test_move_cpp_int ;
-
-run test_test.cpp ;
-run test_cpp_int_lit.cpp ;
-compile test_constexpr.cpp : 
-   [ check-target-builds ../config//has_float128 : <define>HAVE_FLOAT128 : ] 
-   [ check-target-builds ../config//has_intel_quad : <cxxflags>-Qoption,cpp,--extended_float_type <define>HAVE_FLOAT128 : ] 
-   [ requires cxx11_constexpr cxx11_user_defined_literals ] ;
-
-run test_cpp_bin_float_io.cpp /boost/system//boost_system /boost/chrono//boost_chrono
-        : # command line
-        : # input files
-        : # requirements
-	      <define>TEST_CPP_BIN_FLOAT
-         <define>TEST1
-         release # Otherwise runtime is slow
-        : test_cpp_bin_float_io_1
-        ;
-
-run test_cpp_bin_float_io.cpp /boost/system//boost_system /boost/chrono//boost_chrono
-        : # command line
-        : # input files
-        : # requirements
-	      <define>TEST_CPP_BIN_FLOAT
-         <define>TEST2
-         release # Otherwise runtime is slow
-        : test_cpp_bin_float_io_2
-        ;
-
-run test_cpp_bin_float.cpp mpfr gmp /boost/system//boost_system /boost/chrono//boost_chrono
-        : # command line
-        : # input files
-        : # requirements
-	      <define>TEST_MPFR
-         [ check-target-builds ../config//has_mpfr : : <build>no ]
-         release # Otherwise runtime is slow
-        ;
-
-run test_float_io.cpp
-        : # command line
-        : # input files
-        : # requirements
-	      <define>TEST_CPP_DEC_FLOAT
-         release # Otherwise runtime is slow
-        : test_float_io_cpp_dec_float ;
-
-run test_float_io.cpp gmp
-        : # command line
-        : # input files
-        : # requirements
-	      <define>TEST_MPF_50
-         release # Otherwise runtime is slow
-         [ check-target-builds ../config//has_gmp : : <build>no ]
-        : test_float_io_mpf ;
-
-run test_float_io.cpp mpfr gmp
-        : # command line
-        : # input files
-        : # requirements
-	      <define>TEST_MPFR_50
-         release # Otherwise runtime is slow
-         [ check-target-builds ../config//has_mpfr : : <build>no ]
-        : test_float_io_mpfr ;
-
-run test_float_io.cpp mpfi mpfr gmp
-        : # command line
-        : # input files
-        : # requirements
-	      <define>TEST_MPFI_50
-         release # Otherwise runtime is slow
-         [ check-target-builds ../config//has_mpfi : : <build>no ]
-        : test_float_io_mpfi ;
-
-run test_float_io.cpp quadmath
-        : # command line
-        : # input files
-        : # requirements
-	      <define>TEST_FLOAT128
-         release # Otherwise runtime is slow
-         [ check-target-builds ../config//has_float128 : : <build>no ]
-        : test_float_io_float128 ;
-run test_float_io.cpp
-        : # command line
-        : # input files
-        : # requirements
-	      <define>TEST_FLOAT128
-         release # Otherwise runtime is slow
-         [ check-target-builds ../config//has_intel_quad : <cxxflags>-Qoption,cpp,--extended_float_type : <build>no ] [ check-target-builds ../config//has_float128 : <source>quadmath ]
-        : test_float_io_intel_quad ;
-
-run test_int_io.cpp $(TOMMATH)
-        : # command line
-        : # input files
-        : # requirements
-	      <define>TEST_TOMMATH
-         release # Otherwise runtime is slow
-         [ check-target-builds ../config//has_tommath : : <build>no ]
-        : test_int_io_tommath ;
-
-run test_int_io.cpp gmp
-        : # command line
-        : # input files
-        : # requirements
-	      <define>TEST_MPZ
-         release # Otherwise runtime is slow
-         [ check-target-builds ../config//has_gmp : : <build>no ]
-        : test_int_io_mpz ;
-
-run test_int_io.cpp
-        : # command line
-        : # input files
-        : # requirements
-	      <define>TEST_CPP_INT
-         release # Otherwise runtime is slow
-        : test_int_io_cpp_int ;
-
-run test_cpp_int.cpp gmp
-        : # command line
-        : # input files
-        : # requirements
-         [ check-target-builds ../config//has_gmp : : <build>no ]
-         release  # otherwise runtime is too slow!!
-         <define>TEST1
-         : test_cpp_int_1
-         ;
-
-run test_cpp_int.cpp gmp
-        : # command line
-        : # input files
-        : # requirements
-         [ check-target-builds ../config//has_gmp : : <build>no ]
-         release  # otherwise runtime is too slow!!
-         <define>TEST2
-         : test_cpp_int_2
-         ;
-
-run test_cpp_int.cpp gmp
-        : # command line
-        : # input files
-        : # requirements
-         [ check-target-builds ../config//has_gmp : : <build>no ]
-         release  # otherwise runtime is too slow!!
-         <define>TEST3
-         : test_cpp_int_3
-         ;
-
-run test_checked_cpp_int.cpp ;
-
-run test_miller_rabin.cpp gmp
-        : # command line
-        : # input files
-        : # requirements
-         [ check-target-builds ../config//has_gmp : : <build>no ]
-         release  # otherwise runtime is too slow!!
-         ;
-
-run test_rational_io.cpp $(TOMMATH)
-        : # command line
-        : # input files
-        : # requirements
-	      <define>TEST_TOMMATH
-         [ check-target-builds ../config//has_tommath : : <build>no ]
-         release # Otherwise runtime is slow
-        : test_rational_io_tommath ;
-
-run test_rational_io.cpp gmp
-        : # command line
-        : # input files
-        : # requirements
-	      <define>TEST_MPQ
-         [ check-target-builds ../config//has_gmp : : <build>no ]
-         release # Otherwise runtime is slow
-        : test_rational_io_mpz ;
-
-run test_rational_io.cpp
-        : # command line
-        : # input files
-        : # requirements
-	      <define>TEST_CPP_INT
-         release # Otherwise runtime is slow
-        : test_rational_io_cpp_int ;
-
-run test_generic_conv.cpp
-        : # command line
-        : # input files
-        : # requirements
-         [ check-target-builds ../config//has_gmp : <define>TEST_GMP <source>gmp :  ]
-         [ check-target-builds ../config//has_tommath : <define>TEST_TOMMATH <source>$(TOMMATH) :  ]
-         [ check-target-builds ../config//has_mpfr : <define>TEST_MPFR <source>mpfr :  ]
-         release # Otherwise runtime is slow
-         ;
-
-run test_rat_float_interconv.cpp /boost/system//boost_system /boost/chrono//boost_chrono
-        : # command line
-        : # input files
-        : # requirements
-        <define>TEST1
-        release 
-        : test_rat_float_interconv_1 ;
-
-run test_rat_float_interconv.cpp /boost/system//boost_system /boost/chrono//boost_chrono
-        : # command line
-        : # input files
-        : # requirements
-        <define>TEST2
-        release 
-        : test_rat_float_interconv_2 ;
-
-run test_rat_float_interconv.cpp /boost/system//boost_system /boost/chrono//boost_chrono
-        : # command line
-        : # input files
-        : # requirements
-        <define>TEST3
-        release 
-        : test_rat_float_interconv_3 ;
-
-run test_rat_float_interconv.cpp /boost/system//boost_system /boost/chrono//boost_chrono
-        : # command line
-        : # input files
-        : # requirements
-        <define>TEST4
-        release 
-        : test_rat_float_interconv_4 ;
-
-run test_rat_float_interconv.cpp /boost/system//boost_system /boost/chrono//boost_chrono mpfr gmp
-        : # command line
-        : # input files
-        : # requirements
-        <define>TEST5
-        [ check-target-builds ../config//has_mpfr : : <build>no ]
-        release 
-        : test_rat_float_interconv_5 ;
-
-run test_rat_float_interconv.cpp /boost/system//boost_system /boost/chrono//boost_chrono mpfr gmp
-        : # command line
-        : # input files
-        : # requirements
-        <define>TEST6
-        [ check-target-builds ../config//has_mpfr : : <build>no ]
-        release 
-        : test_rat_float_interconv_6 ;
-
-run test_rat_float_interconv.cpp /boost/system//boost_system /boost/chrono//boost_chrono mpfr gmp
-        : # command line
-        : # input files
-        : # requirements
-        <define>TEST7
-        [ check-target-builds ../config//has_mpfr : : <build>no ]
-        release 
-        : test_rat_float_interconv_7 ;
-
-run test_rat_float_interconv.cpp /boost/system//boost_system /boost/chrono//boost_chrono mpfr gmp
-        : # command line
-        : # input files
-        : # requirements
-        <define>TEST8
-        [ check-target-builds ../config//has_mpfr : : <build>no ]
-        release 
-        : test_rat_float_interconv_8 ;
-
-build-project ../example ;
-
-
-run test_cpp_int_conv.cpp ;
-run test_native_integer.cpp ;
-
-run test_mixed_cpp_int.cpp ;
-run test_mixed_float.cpp
-        : # command line
-        : # input files
-        : # requirements
-         [ check-target-builds ../config//has_gmp : <define>TEST_GMP <library>gmp : ]
-         [ check-target-builds ../config//has_mpfr : <define>TEST_MPFR <library>mpfr <library>gmp : ] ;
-
-
-compile include_test/mpfr_include_test.cpp
-              : # requirements
-               [ check-target-builds ../config//has_mpfr : : <build>no ] ;
-compile include_test/gmp_include_test.cpp
-              : # requirements
-               [ check-target-builds ../config//has_gmp : : <build>no ] ;
-compile include_test/tommath_include_test.cpp
-              : # requirements
-               [ check-target-builds ../config//has_tommath : : <build>no ] ;
-compile include_test/cpp_int_include_test.cpp ;
-compile include_test/cpp_dec_float_include_test.cpp ;
-compile include_test/cpp_bin_float_include_test.cpp ;
-
-run ublas_interop/test1.cpp ublas_interop/test11.cpp ublas_interop/test12.cpp ublas_interop/test13.cpp ;
-run ublas_interop/test2.cpp ublas_interop/test21.cpp ublas_interop/test22.cpp ublas_interop/test23.cpp ;
-#run ublas_interop/test3.cpp ublas_interop/test31.cpp ublas_interop/test32.cpp ublas_interop/test33.cpp ;
-run ublas_interop/test4.cpp ublas_interop/test42.cpp ublas_interop/test43.cpp ;
-run ublas_interop/test5.cpp ublas_interop/test52.cpp ublas_interop/test53.cpp ;
-run ublas_interop/test6.cpp ublas_interop/test62.cpp ublas_interop/test63.cpp ;
-#run ublas_interop/test7.cpp ublas_interop/test71.cpp ublas_interop/test72.cpp ublas_interop/test73.cpp ;
-
-run ublas_interop/test1.cpp ublas_interop/test11.cpp ublas_interop/test12.cpp ublas_interop/test13.cpp : : : <define>TEST_ET=1 : ublas1_et ;
-run ublas_interop/test2.cpp ublas_interop/test21.cpp ublas_interop/test22.cpp ublas_interop/test23.cpp : : : <define>TEST_ET=1 : ublas2_et ;
-#run ublas_interop/test3.cpp ublas_interop/test31.cpp ublas_interop/test32.cpp ublas_interop/test33.cpp : : : <define>TEST_ET=1 : ublas3_et ;
-run ublas_interop/test4.cpp ublas_interop/test42.cpp ublas_interop/test43.cpp : : : <define>TEST_ET=1 : ublas3_et ;
-run ublas_interop/test5.cpp ublas_interop/test52.cpp ublas_interop/test53.cpp : : : <define>TEST_ET=1 : ublas4_et ;
-run ublas_interop/test6.cpp ublas_interop/test62.cpp ublas_interop/test63.cpp : : : <define>TEST_ET=1 : ublas5_et ;
-#run ublas_interop/test7.cpp ublas_interop/test71.cpp ublas_interop/test72.cpp ublas_interop/test73.cpp : : : <define>TEST_ET=1 : ublas6_et ;
-=======
->>>>>>> faf3c1a0
 
 #
 # This take too long to run as a regular part of the tests:
